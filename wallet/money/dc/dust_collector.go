--- conflicted
+++ resolved
@@ -121,12 +121,8 @@
 		txo, err := b.TransferToDustCollector(targetBill,
 			sdktypes.WithTimeout(timeout),
 			sdktypes.WithFeeCreditRecordID(fcrID),
-<<<<<<< HEAD
+			sdktypes.WithMaxFee(w.maxFee),
 		)
-=======
-			sdktypes.WithMaxFee(w.maxFee),
-			sdktypes.WithOwnerProof(sdktypes.NewP2pkhProofGenerator(k.PrivKey, k.PubKey)))
->>>>>>> 83f25488
 		if err != nil {
 			return nil, fmt.Errorf("failed to build dust transfer transaction: %w", err)
 		}
@@ -166,12 +162,8 @@
 	swapTx, err := targetBill.SwapWithDustCollector(dcProofs,
 		sdktypes.WithTimeout(timeout),
 		sdktypes.WithFeeCreditRecordID(fcrID),
-<<<<<<< HEAD
+		sdktypes.WithMaxFee(w.maxFee),
 	)
-=======
-		sdktypes.WithMaxFee(w.maxFee),
-		sdktypes.WithOwnerProof(sdktypes.NewP2pkhProofGenerator(k.PrivKey, k.PubKey)))
->>>>>>> 83f25488
 	if err != nil {
 		return nil, fmt.Errorf("failed to build swap tx: %w", err)
 	}
@@ -202,12 +194,8 @@
 		wallet.LockReasonCollectDust,
 		sdktypes.WithTimeout(timeout),
 		sdktypes.WithFeeCreditRecordID(fcrID),
-<<<<<<< HEAD
+		sdktypes.WithMaxFee(w.maxFee),
 	)
-=======
-		sdktypes.WithMaxFee(w.maxFee),
-		sdktypes.WithOwnerProof(sdktypes.NewP2pkhProofGenerator(k.PrivKey, k.PubKey)))
->>>>>>> 83f25488
 	if err != nil {
 		return nil, err
 	}
