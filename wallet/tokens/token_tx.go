package tokens

import (
	"context"
	"crypto"
	"fmt"
	"sort"

	abcrypto "github.com/alphabill-org/alphabill-go-base/crypto"
	"github.com/alphabill-org/alphabill-go-base/hash"
	"github.com/alphabill-org/alphabill-go-base/predicates/templates"
	"github.com/alphabill-org/alphabill-go-base/txsystem/tokens"
	"github.com/alphabill-org/alphabill-go-base/types"
	"github.com/alphabill-org/alphabill-wallet/wallet"
	"github.com/alphabill-org/alphabill-wallet/wallet/account"
	"github.com/alphabill-org/alphabill-wallet/wallet/money/txbuilder"
	"github.com/alphabill-org/alphabill-wallet/wallet/txsubmitter"
)

const (
	txTimeoutRoundCount = 10
)

type (
	txPreprocessor     func(tx *types.TransactionOrder) error
	roundNumberFetcher func(ctx context.Context) (uint64, error)

	cachingRoundNumberFetcher struct {
		roundNumber uint64
		delegate    roundNumberFetcher
	}
)

func (f *cachingRoundNumberFetcher) getRoundNumber(ctx context.Context) (uint64, error) {
	if f.roundNumber == 0 {
		var err error
		f.roundNumber, err = f.delegate(ctx)
		if err != nil {
			return 0, err
		}
	}
	return f.roundNumber, nil
}

func (w *Wallet) newType(ctx context.Context, accountNumber uint64, payloadType string, attrs AttrWithSubTypeCreationInputs, typeId TokenTypeID, subtypePredicateArgs []*PredicateInput) (*txsubmitter.TxSubmission, error) {
	if accountNumber < 1 {
		return nil, fmt.Errorf("invalid account number: %d", accountNumber)
	}
	acc, err := w.am.GetAccountKey(accountNumber - 1)
	if err != nil {
		return nil, err
	}
	fcrID, err := w.ensureFeeCredit(ctx, acc, 1)
	if err != nil {
		return nil, err
	}
	sub, err := w.prepareTxSubmission(ctx, payloadType, attrs, typeId, fcrID, acc, w.GetRoundNumber, func(tx *types.TransactionOrder) error {
		signatures, err := preparePredicateSignatures(w.am, subtypePredicateArgs, tx, attrs)
		if err != nil {
			return err
		}
		attrs.SetSubTypeCreationPredicateSignatures(signatures)
		tx.Payload.Attributes, err = types.Cbor.Marshal(attrs)
		return err
	})
	if err != nil {
		return nil, err
	}
	if err = sub.ToBatch(w.rpcClient, w.log).SendTx(ctx, w.confirmTx); err != nil {
		return nil, err
	}
	return sub, nil
}

func preparePredicateSignatures(am account.Manager, args []*PredicateInput, tx *types.TransactionOrder, attrs types.SigBytesProvider) ([][]byte, error) {
	signatures := make([][]byte, 0, len(args))
	for _, input := range args {
		if input.AccountNumber > 0 {
			ac, err := am.GetAccountKey(input.AccountNumber - 1)
			if err != nil {
				return nil, err
			}
			sig, err := signTx(tx, attrs, ac)
			if err != nil {
				return nil, err
			}
			signatures = append(signatures, sig)
		} else {
			signatures = append(signatures, input.Argument)
		}
	}
	return signatures, nil
}

func (w *Wallet) newToken(ctx context.Context, accountNumber uint64, payloadType string, attrs MintAttr, mintPredicateArgs []*PredicateInput, idGenFunc func(shardPart []byte, unitPart []byte) types.UnitID) (*txsubmitter.TxSubmission, error) {
	if accountNumber < 1 {
		return nil, fmt.Errorf("invalid account number: %d", accountNumber)
	}
	key, err := w.am.GetAccountKey(accountNumber - 1)
	if err != nil {
		return nil, err
	}
	fcrID, err := w.ensureFeeCredit(ctx, key, 1)
	if err != nil {
		return nil, err
	}
	sub, err := w.prepareTxSubmission(ctx, payloadType, attrs, nil, fcrID, key, w.GetRoundNumber, func(tx *types.TransactionOrder) error {
		// generate token identifier, needs to be generated before signatures
		unitPart, err := tokens.HashForNewTokenID(attrs, tx.Payload.ClientMetadata, crypto.SHA256)
		if err != nil {
			return err
		}
		tx.Payload.UnitID = idGenFunc(attrs.GetTypeID(), unitPart)

		signatures, err := preparePredicateSignatures(w.am, mintPredicateArgs, tx, attrs)
		if err != nil {
			return err
		}
		attrs.SetTokenCreationPredicateSignatures(signatures)
		tx.Payload.Attributes, err = types.Cbor.Marshal(attrs)
		return err
	})
	if err != nil {
		return nil, err
	}
	if err = sub.ToBatch(w.rpcClient, w.log).SendTx(ctx, w.confirmTx); err != nil {
		return nil, err
	}
	return sub, nil
}

func (w *Wallet) prepareTxSubmission(ctx context.Context, payloadType string, attrs types.SigBytesProvider, unitID types.UnitID, fcrID types.UnitID, ac *account.AccountKey, rn roundNumberFetcher, txps txPreprocessor) (*txsubmitter.TxSubmission, error) {
	if unitID != nil {
		w.log.InfoContext(ctx, fmt.Sprintf("Preparing to send token tx, UnitID=%s", unitID))
	} else {
		w.log.InfoContext(ctx, fmt.Sprintf("Preparing to send %s token tx", payloadType))
	}

	roundNumber, err := rn(ctx)
	if err != nil {
		return nil, err
	}
	tx := createTx(w.systemID, payloadType, unitID, roundNumber+txTimeoutRoundCount, fcrID)
	if txps != nil {
		// set fields before tx is signed
		err = txps(tx)
		if err != nil {
			return nil, err
		}
	}
	sig, err := signTx(tx, attrs, ac)
	if err != nil {
		return nil, err
	}
	tx.OwnerProof = sig

	// TODO: AB-1016 remove when fixed
	sig, err = makeTxFeeProof(tx, ac)
	if err != nil {
		return nil, fmt.Errorf("failed to make tx fee proof: %w", err)
	}
	tx.FeeProof = sig

	return txsubmitter.New(tx), nil
}

func signTx(tx *types.TransactionOrder, attrs types.SigBytesProvider, ac *account.AccountKey) (wallet.Predicate, error) {
	if ac == nil {
		return nil, nil
	}
	signer, err := abcrypto.NewInMemorySecp256K1SignerFromKey(ac.PrivKey)
	if err != nil {
		return nil, err
	}
	bytes, err := tx.Payload.BytesWithAttributeSigBytes(attrs) // TODO: AB-1016
	if err != nil {
		return nil, err
	}
	sig, err := signer.SignBytes(bytes)
	if err != nil {
		return nil, err
	}
	return templates.NewP2pkh256SignatureBytes(sig, ac.PubKey), nil
}

func makeTxFeeProof(tx *types.TransactionOrder, ac *account.AccountKey) (wallet.Predicate, error) {
	if ac == nil {
		return nil, nil
	}
	signer, err := abcrypto.NewInMemorySecp256K1SignerFromKey(ac.PrivKey)
	if err != nil {
		return nil, err
	}
	bytes, err := tx.Payload.Bytes()
	if err != nil {
		return nil, err
	}
	sig, err := signer.SignBytes(bytes)
	if err != nil {
		return nil, err
	}
	return templates.NewP2pkh256SignatureBytes(sig, ac.PubKey), nil
}

func newFungibleTransferTxAttrs(token *TokenUnit, receiverPubKey []byte) *tokens.TransferFungibleTokenAttributes {
	return &tokens.TransferFungibleTokenAttributes{
		NewBearer:                    BearerPredicateFromPubKey(receiverPubKey),
		Value:                        token.Amount,
		Nonce:                        token.Nonce,
		Counter:                      token.Counter,
		TypeID:                       token.TypeID,
		InvariantPredicateSignatures: nil,
	}
}

func newNonFungibleTransferTxAttrs(token *TokenUnit, receiverPubKey []byte) *tokens.TransferNonFungibleTokenAttributes {
	return &tokens.TransferNonFungibleTokenAttributes{
		NewBearer:                    BearerPredicateFromPubKey(receiverPubKey),
		Nonce:                        token.Nonce,
		Counter:                      token.Counter,
		TypeID:                       token.TypeID,
		InvariantPredicateSignatures: nil,
	}
}

func newLockTxAttrs(counter uint64, lockStatus uint64) *tokens.LockTokenAttributes {
	return &tokens.LockTokenAttributes{
		LockStatus:                   lockStatus,
		Counter:                      counter,
		InvariantPredicateSignatures: nil,
	}
}

func newUnlockTxAttrs(counter uint64) *tokens.UnlockTokenAttributes {
	return &tokens.UnlockTokenAttributes{
		Counter:                      counter,
		InvariantPredicateSignatures: nil,
	}
}

func bearerPredicateFromHash(receiverPubKeyHash []byte) wallet.Predicate {
	var bytes []byte
	if receiverPubKeyHash != nil {
		bytes = templates.NewP2pkh256BytesFromKeyHash(receiverPubKeyHash)
	} else {
		bytes = templates.AlwaysTrueBytes()
	}
	return bytes
}

func BearerPredicateFromPubKey(receiverPubKey wallet.PubKey) wallet.Predicate {
	var h []byte
	if receiverPubKey != nil {
		h = hash.Sum256(receiverPubKey)
	}
	return bearerPredicateFromHash(h)
}

func newSplitTxAttrs(token *TokenUnit, amount uint64, receiverPubKey []byte) *tokens.SplitFungibleTokenAttributes {
	return &tokens.SplitFungibleTokenAttributes{
		NewBearer:                    BearerPredicateFromPubKey(receiverPubKey),
		TargetValue:                  amount,
		Nonce:                        nil,
		Counter:                      token.Counter,
		TypeID:                       token.TypeID,
		RemainingValue:               token.Amount - amount,
		InvariantPredicateSignatures: [][]byte{nil},
	}
}

func newBurnTxAttrs(token *TokenUnit, targetTokenCounter uint64, targetTokenID types.UnitID) *tokens.BurnFungibleTokenAttributes {
	return &tokens.BurnFungibleTokenAttributes{
		TypeID:                       token.TypeID,
		Value:                        token.Amount,
		TargetTokenID:                targetTokenID,
		TargetTokenCounter:           targetTokenCounter,
		Counter:                      token.Counter,
		InvariantPredicateSignatures: nil,
	}
}

// assumes there's sufficient balance for the given amount, sends transactions immediately
<<<<<<< HEAD
func (w *Wallet) doSendMultiple(ctx context.Context, amount uint64, tokens []*TokenUnit, acc *accountKey, receiverPubKey []byte, invariantPredicateArgs []*PredicateInput) (*SubmissionResult, error) {
=======
func (w *Wallet) doSendMultiple(ctx context.Context, amount uint64, tokens []*TokenUnit, acc *account.AccountKey, fcrID, receiverPubKey []byte, invariantPredicateArgs []*PredicateInput) (*SubmissionResult, error) {
>>>>>>> 67956597
	var accumulatedSum uint64
	sort.Slice(tokens, func(i, j int) bool {
		return tokens[i].Amount > tokens[j].Amount
	})

	batch := txsubmitter.NewBatch(w.rpcClient, w.log)
	rnFetcher := &cachingRoundNumberFetcher{delegate: w.GetRoundNumber}

	for _, t := range tokens {
		remainingAmount := amount - accumulatedSum
<<<<<<< HEAD
		sub, err := w.prepareSplitOrTransferTx(ctx, acc.AccountKey, remainingAmount, t, receiverPubKey, invariantPredicateArgs, rnFetcher.getRoundNumber)
=======
		sub, err := w.prepareSplitOrTransferTx(ctx, acc, remainingAmount, t, fcrID, receiverPubKey, invariantPredicateArgs, rnFetcher.getRoundNumber)
>>>>>>> 67956597
		if err != nil {
			return nil, err
		}
		batch.Add(sub)
		accumulatedSum += t.Amount
		if accumulatedSum >= amount {
			break
		}
	}
	err := batch.SendTx(ctx, w.confirmTx)
	feeSum := uint64(0)
	var proofs []*wallet.Proof
	for _, sub := range batch.Submissions() {
		if sub.Confirmed() {
			feeSum += sub.Proof.TxRecord.ServerMetadata.ActualFee
			proofs = append(proofs, sub.Proof)
		}
	}
	//todo: proofs
	return &SubmissionResult{Submissions: batch.Submissions(), FeeSum: feeSum, AccountNumber: acc.idx + 1}, err
}

func (w *Wallet) prepareSplitOrTransferTx(ctx context.Context, acc *account.AccountKey, amount uint64, token *TokenUnit, fcrID, receiverPubKey []byte, invariantPredicateArgs []*PredicateInput, rn roundNumberFetcher) (*txsubmitter.TxSubmission, error) {
	var attrs AttrWithInvariantPredicateInputs
	var payloadType string
	if amount >= token.Amount {
		attrs = newFungibleTransferTxAttrs(token, receiverPubKey)
		payloadType = tokens.PayloadTypeTransferFungibleToken
	} else {
		attrs = newSplitTxAttrs(token, amount, receiverPubKey)
		payloadType = tokens.PayloadTypeSplitFungibleToken
	}
	sub, err := w.prepareTxSubmission(ctx, payloadType, attrs, token.ID, fcrID, acc, rn, func(tx *types.TransactionOrder) error {
		signatures, err := preparePredicateSignatures(w.am, invariantPredicateArgs, tx, attrs)
		if err != nil {
			return err
		}
		attrs.SetInvariantPredicateSignatures(signatures)
		tx.Payload.Attributes, err = types.Cbor.Marshal(attrs)
		return err
	})
	if err != nil {
		return nil, err
	}
	return sub, nil
}

func createTx(systemID types.SystemID, payloadType string, unitId []byte, timeout uint64, fcrID []byte) *types.TransactionOrder {
	return &types.TransactionOrder{
		Payload: &types.Payload{
			SystemID: systemID,
			Type:     payloadType,
			UnitID:   unitId,
			ClientMetadata: &types.ClientMetadata{
				Timeout:           timeout,
				MaxTransactionFee: txbuilder.MaxFee,
				FeeCreditRecordID: fcrID,
			},
		},
		// OwnerProof is added after whole transaction is built
	}
}<|MERGE_RESOLUTION|>--- conflicted
+++ resolved
@@ -280,11 +280,7 @@
 }
 
 // assumes there's sufficient balance for the given amount, sends transactions immediately
-<<<<<<< HEAD
-func (w *Wallet) doSendMultiple(ctx context.Context, amount uint64, tokens []*TokenUnit, acc *accountKey, receiverPubKey []byte, invariantPredicateArgs []*PredicateInput) (*SubmissionResult, error) {
-=======
-func (w *Wallet) doSendMultiple(ctx context.Context, amount uint64, tokens []*TokenUnit, acc *account.AccountKey, fcrID, receiverPubKey []byte, invariantPredicateArgs []*PredicateInput) (*SubmissionResult, error) {
->>>>>>> 67956597
+func (w *Wallet) doSendMultiple(ctx context.Context, amount uint64, tokens []*TokenUnit, acc *accountKey, fcrID, receiverPubKey []byte, invariantPredicateArgs []*PredicateInput) (*SubmissionResult, error) {
 	var accumulatedSum uint64
 	sort.Slice(tokens, func(i, j int) bool {
 		return tokens[i].Amount > tokens[j].Amount
@@ -295,11 +291,7 @@
 
 	for _, t := range tokens {
 		remainingAmount := amount - accumulatedSum
-<<<<<<< HEAD
-		sub, err := w.prepareSplitOrTransferTx(ctx, acc.AccountKey, remainingAmount, t, receiverPubKey, invariantPredicateArgs, rnFetcher.getRoundNumber)
-=======
-		sub, err := w.prepareSplitOrTransferTx(ctx, acc, remainingAmount, t, fcrID, receiverPubKey, invariantPredicateArgs, rnFetcher.getRoundNumber)
->>>>>>> 67956597
+		sub, err := w.prepareSplitOrTransferTx(ctx, acc.AccountKey, remainingAmount, t, fcrID, receiverPubKey, invariantPredicateArgs, rnFetcher.getRoundNumber)
 		if err != nil {
 			return nil, err
 		}
@@ -311,14 +303,11 @@
 	}
 	err := batch.SendTx(ctx, w.confirmTx)
 	feeSum := uint64(0)
-	var proofs []*wallet.Proof
 	for _, sub := range batch.Submissions() {
 		if sub.Confirmed() {
 			feeSum += sub.Proof.TxRecord.ServerMetadata.ActualFee
-			proofs = append(proofs, sub.Proof)
-		}
-	}
-	//todo: proofs
+		}
+	}
 	return &SubmissionResult{Submissions: batch.Submissions(), FeeSum: feeSum, AccountNumber: acc.idx + 1}, err
 }
 
