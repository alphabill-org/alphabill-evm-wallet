--- conflicted
+++ resolved
@@ -2,6 +2,7 @@
 
 import (
 	"context"
+	"crypto"
 	"fmt"
 	"sort"
 
@@ -159,17 +160,7 @@
 	}
 	tx.FeeProof = sig
 
-<<<<<<< HEAD
 	return txsubmitter.New(tx), nil
-=======
-	// convert again for hashing as the tx might have been modified
-	txSub := &txsubmitter.TxSubmission{
-		UnitID:      tx.UnitID(),
-		Transaction: tx,
-		TxHash:      tx.Hash(crypto.SHA256),
-	}
-	return txSub, nil
->>>>>>> d91fb327
 }
 
 func signTx(tx *types.TransactionOrder, attrs types.SigBytesProvider, ac *account.AccountKey) (wallet.Predicate, error) {
@@ -318,11 +309,8 @@
 			proofs = append(proofs, sub.Proof)
 		}
 	}
-<<<<<<< HEAD
+	//todo: proofs
 	return &SubmissionResult{Submissions: batch.Submissions(), FeeSum: feeSum, AccountNumber: acc.idx + 1}, err
-=======
-	return &SubmissionResult{FeeSum: feeSum, Proofs: proofs}, err
->>>>>>> d91fb327
 }
 
 func (w *Wallet) prepareSplitOrTransferTx(ctx context.Context, acc *account.AccountKey, amount uint64, token *TokenUnit, receiverPubKey []byte, invariantPredicateArgs []*PredicateInput, rn roundNumberFetcher) (*txsubmitter.TxSubmission, error) {
