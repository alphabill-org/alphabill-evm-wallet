--- conflicted
+++ resolved
@@ -68,13 +68,8 @@
 	cmd.AddCommand(tokenCmdDC(config))
 	cmd.AddCommand(tokenCmdList(config, execTokenCmdList))
 	cmd.AddCommand(tokenCmdListTypes(config, execTokenCmdListTypes))
-<<<<<<< HEAD
-	cmd.PersistentFlags().StringP(alphabillApiURLCmdName, "r", defaultTokenApiURL, "alphabill token API uri to connect to")
+	cmd.PersistentFlags().StringP(alphabillApiURLCmdName, "r", defaultTokensBackendApiURL, "alphabill tokens backend API uri to connect to")
 	cmd.PersistentFlags().StringP(waitForConfCmdName, "w", "true", "waits for transaction confirmation on the blockchain, otherwise just broadcasts the transaction")
-=======
-	cmd.PersistentFlags().StringP(alphabillApiURLCmdName, "r", defaultTokensBackendApiURL, "alphabill tokens backend API uri to connect to")
-	cmd.PersistentFlags().StringP(waitForConfCmdName, "w", "true", "waits for transaction confirmation on the blockchain, otherwise just broadcasts the transaction, defaults to 'true'")
->>>>>>> cff40b44
 	return cmd
 }
 
@@ -180,26 +175,15 @@
 	if err != nil {
 		return err
 	}
-<<<<<<< HEAD
 	a := tokens.CreateFungibleTokenTypeAttributes{
 		Symbol:                   symbol,
+		Name:                     name,
+		Icon:                     icon,
 		DecimalPlaces:            decimals,
 		ParentTypeId:             parentType,
 		SubTypeCreationPredicate: subTypeCreationPredicate,
 		TokenCreationPredicate:   mintTokenPredicate,
 		InvariantPredicate:       invariantPredicate,
-=======
-	a := &ttxs.CreateFungibleTokenTypeAttributes{
-		Symbol:                             symbol,
-		Name:                               name,
-		Icon:                               icon,
-		DecimalPlaces:                      decimals,
-		ParentTypeId:                       parentType,
-		SubTypeCreationPredicateSignatures: nil, // will be filled by the wallet
-		SubTypeCreationPredicate:           subTypeCreationPredicate,
-		TokenCreationPredicate:             mintTokenPredicate,
-		InvariantPredicate:                 invariantPredicate,
->>>>>>> cff40b44
 	}
 	id, err := tw.NewFungibleType(cmd.Context(), accountNumber, a, typeId, creationInputs)
 	if err != nil {
@@ -275,26 +259,15 @@
 	if err != nil {
 		return err
 	}
-<<<<<<< HEAD
 	a := tokens.CreateNonFungibleTokenTypeAttributes{
 		Symbol:                   symbol,
+		Name:                     name,
+		Icon:                     icon,
 		ParentTypeId:             parentType,
 		SubTypeCreationPredicate: subTypeCreationPredicate,
 		TokenCreationPredicate:   mintTokenPredicate,
 		InvariantPredicate:       invariantPredicate,
 		DataUpdatePredicate:      dataUpdatePredicate,
-=======
-	a := &ttxs.CreateNonFungibleTokenTypeAttributes{
-		Symbol:                             symbol,
-		Name:                               name,
-		Icon:                               icon,
-		ParentTypeId:                       parentType,
-		SubTypeCreationPredicateSignatures: nil, // will be filled by the wallet
-		SubTypeCreationPredicate:           subTypeCreationPredicate,
-		TokenCreationPredicate:             mintTokenPredicate,
-		InvariantPredicate:                 invariantPredicate,
-		DataUpdatePredicate:                dataUpdatePredicate,
->>>>>>> cff40b44
 	}
 	id, err := tw.NewNonFungibleType(cmd.Context(), accountNumber, a, typeId, creationInputs)
 	if err != nil {
@@ -456,23 +429,13 @@
 	if err != nil {
 		return err
 	}
-<<<<<<< HEAD
 	a := tokens.MintNonFungibleTokenAttributes{
 		Bearer:              bearerPredicate,
+		Name:                name,
 		NftType:             typeId,
 		Uri:                 uri,
 		Data:                data,
 		DataUpdatePredicate: dataUpdatePredicate,
-=======
-	a := &ttxs.MintNonFungibleTokenAttributes{
-		Bearer:                           nil, // will be set in the wallet
-		NftType:                          typeId,
-		Name:                             name,
-		Uri:                              uri,
-		Data:                             data,
-		DataUpdatePredicate:              dataUpdatePredicate,
-		TokenCreationPredicateSignatures: nil, // will be set in the wallet
->>>>>>> cff40b44
 	}
 	id, err := tw.NewNFT(cmd.Context(), accountNumber, a, tokenId, ci)
 	if err != nil {
@@ -895,11 +858,7 @@
 	return tw, nil
 }
 
-<<<<<<< HEAD
-func readParentTypeInfo(cmd *cobra.Command, keyNr uint64, am account.Manager) (twb.TokenTypeID, []*tokens.PredicateInput, error) {
-=======
-func readParentTypeInfo(cmd *cobra.Command, am account.Manager) (backend.TokenTypeID, []*tokens.PredicateInput, error) {
->>>>>>> cff40b44
+func readParentTypeInfo(cmd *cobra.Command, keyNr uint64, am account.Manager) (backend.TokenTypeID, []*tokens.PredicateInput, error) {
 	parentType, err := getHexFlag(cmd, cmdFlagParentType)
 	if err != nil {
 		return nil, nil, err
@@ -980,11 +939,11 @@
 	return res, err
 }
 
-func readIconFile(iconFilePath string) (*ttxs.Icon, error) {
+func readIconFile(iconFilePath string) (*tokens.Icon, error) {
 	if len(iconFilePath) == 0 {
 		return nil, nil
 	}
-	icon := &ttxs.Icon{}
+	icon := &tokens.Icon{}
 
 	ext := filepath.Ext(iconFilePath)
 	if len(ext) == 0 {
