--- conflicted
+++ resolved
@@ -7,14 +7,10 @@
 	"os"
 	"path"
 
-<<<<<<< HEAD
 	"gitdc.ee.guardtime.com/alphabill/alphabill/internal/errors"
 
 	"gitdc.ee.guardtime.com/alphabill/alphabill/internal/crypto"
 
-=======
-	abcrypto "gitdc.ee.guardtime.com/alphabill/alphabill/internal/crypto"
->>>>>>> e1e9d542
 	"gitdc.ee.guardtime.com/alphabill/alphabill/internal/protocol/genesis"
 	"gitdc.ee.guardtime.com/alphabill/alphabill/internal/rootchain"
 	"gitdc.ee.guardtime.com/alphabill/alphabill/internal/util"
@@ -22,17 +18,11 @@
 	"github.com/spf13/cobra"
 )
 
-<<<<<<< HEAD
-const partitionRecordFileCmd = "partition-node-genesis-file"
-const rootGenesisFileName = "root-genesis.json"
-const keyFileCmd = "key-file"
-=======
 const (
-	partitionRecordFileCmd = "partition-record-file"
+	partitionRecordFileCmd = "partition-node-genesis-file"
 	rootGenesisFileName    = "root-genesis.json"
 	keyFileCmd             = "key-file"
 )
->>>>>>> e1e9d542
 
 type rootGenesisConfig struct {
 	Base *baseConfiguration
@@ -58,18 +48,11 @@
 			return rootGenesisRunFunc(ctx, config)
 		},
 	}
-<<<<<<< HEAD
 	cmd.Flags().StringVarP(&config.KeyFile, keyFileCmd, "k", "", "path to the key file (default: $AB_HOME/rootchain/keys.json). If key file does not exist and flag -f is present then new keys are generated.")
 	cmd.Flags().BoolVarP(&config.ForceKeyGeneration, "force-key-gen", "f", false, "generates new keys for the root chain node if the key-file does not exist")
 	cmd.Flags().StringSliceVarP(&config.PartitionNodeGenesisFiles, partitionRecordFileCmd, "p", []string{}, "path to partition node genesis files")
 	cmd.Flags().StringVarP(&config.OutputDir, "output-dir", "o", "", "path to output directory (default: $AB_HOME/rootchain)")
-=======
 	cmd.AddCommand(newGenerateKeyCmd(ctx, config))
-
-	cmd.Flags().StringVarP(&config.KeyFile, keyFileCmd, "k", "", "path to root chain key file")
-	cmd.Flags().StringSliceVarP(&config.PartitionRecordFiles, partitionRecordFileCmd, "p", []string{}, "path to partition record file")
-	cmd.Flags().StringVarP(&config.OutputDir, "output-dir", "o", "", "path to output directory (default: $ABHOME/rootchain)")
->>>>>>> e1e9d542
 
 	err := cmd.MarkFlagRequired(keyFileCmd)
 	if err != nil {
@@ -138,19 +121,7 @@
 		if err != nil {
 			return nil, errors.Wrapf(err, "failed to read partition node genesis file '%s'", p)
 		}
-<<<<<<< HEAD
 		pns = append(pns, pr)
-=======
-		prs = append(prs, pr)
-	}
-	return prs, nil
-}
-
-func loadKey(path string) (abcrypto.Signer, error) {
-	rk, err := util.ReadJsonFile(path, &rootKey{})
-	if err != nil {
-		return nil, err
->>>>>>> e1e9d542
 	}
 	return pns, nil
 }
