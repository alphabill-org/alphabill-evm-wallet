--- conflicted
+++ resolved
@@ -104,13 +104,7 @@
 
 		// failing case
 		tx.SystemId = []byte{1, 0, 0, 0} // incorrect system id
-<<<<<<< HEAD
-		response, err = rpcClient.ProcessTransaction(ctx, tx, grpc.WaitForReady(true))
-		require.ErrorContains(t, err, "invalid system identifier")
-		require.Nil(t, response, "expected nil response in case of error")
-=======
 		_, err = rpcClient.ProcessTransaction(ctx, tx, grpc.WaitForReady(true))
 		require.ErrorContains(t, err, "invalid transaction system identifier")
->>>>>>> 003cbb4f
 	})
 }