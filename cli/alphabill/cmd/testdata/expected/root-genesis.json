{
  "root": {
    "root_validators": [
      {
        "node_identifier": "16Uiu2HAm87wYZyJtpPuPovXRDrMpK5tWTGyLz2GKkQL8sYHD9pmm",
        "signing_public_key": "AnJdIK9EqWwNh0SDxe5q9QxLjoi3lWVNWsizhywCppBA",
        "encryption_public_key": "ArydEzLAl49KjvsyEZWF6YMb9W68MqC1a6QIvAJvl9OA"
      }
    ],
    "consensus": {
      "total_root_validators": 1,
      "block_rate_ms": 900,
      "consensus_timeout_ms": 10000,
      "quorum_threshold": 1,
      "hash_algorithm": 5,
      "signatures": {
        "16Uiu2HAm87wYZyJtpPuPovXRDrMpK5tWTGyLz2GKkQL8sYHD9pmm": "Fbzh2UYDyX8TwnpUE6PEOPCFA03eu3aU9PWS1f+risMQfyR37bk06CKCaTOhWpQXqnmO++jH6UhpmHefw/zmUgA="
      }
    }
  },
  "partitions": [
    {
      "nodes": [
        {
          "node_identifier": "16Uiu2HAmGJRSYgrPS5pim41T8dGd6pNzhWm37xQLXJKJyugaoUDt",
          "signing_public_key": "A7t+X/7j6KKqW8Rk3ydiavp+nfH5t7JPfZGEdmfd6kuP",
          "encryption_public_key": "AzYp67k1+Md7QI0CuxYkjAhikjRDUYKG67BXz5c1mQ1X",
          "block_certification_request": {
            "system_identifier": "AAAAAQ==",
            "node_identifier": "16Uiu2HAmGJRSYgrPS5pim41T8dGd6pNzhWm37xQLXJKJyugaoUDt",
            "input_record": {
              "previous_hash": "AAAAAAAAAAAAAAAAAAAAAAAAAAAAAAAAAAAAAAAAAAA=",
              "hash": "AAAAAAAAAAAAAAAAAAAAAAAAAAAAAAAAAAAAAAAAAAA=",
              "block_hash": "AAAAAAAAAAAAAAAAAAAAAAAAAAAAAAAAAAAAAAAAAAA=",
              "summary_value": "AAAAAAAAAAA=",
              "round_number": 1
            },
            "signature": "slVlmPHmFA8pcjI1ea5S82malhLDKDKSMzZvg8F6lBcs+C+rgLbQ0qoBC18kcAAkMNmYJI9HI5UiRX3Vo0BYSgE="
          },
          "t2timeout": 2500
        }
      ],
      "certificate": {
        "input_record": {
          "previous_hash": "AAAAAAAAAAAAAAAAAAAAAAAAAAAAAAAAAAAAAAAAAAA=",
          "hash": "AAAAAAAAAAAAAAAAAAAAAAAAAAAAAAAAAAAAAAAAAAA=",
          "block_hash": "AAAAAAAAAAAAAAAAAAAAAAAAAAAAAAAAAAAAAAAAAAA=",
          "summary_value": "AAAAAAAAAAA=",
          "round_number": 1
        },
        "unicity_tree_certificate": {
          "system_identifier": "AAAAAQ==",
          "sibling_hashes": [
            "AAAAAAAAAAAAAAAAAAAAAAAAAAAAAAAAAAAAAAAAAAA=",
            "AAAAAAAAAAAAAAAAAAAAAAAAAAAAAAAAAAAAAAAAAAA=",
            "AAAAAAAAAAAAAAAAAAAAAAAAAAAAAAAAAAAAAAAAAAA=",
            "AAAAAAAAAAAAAAAAAAAAAAAAAAAAAAAAAAAAAAAAAAA=",
            "AAAAAAAAAAAAAAAAAAAAAAAAAAAAAAAAAAAAAAAAAAA=",
            "AAAAAAAAAAAAAAAAAAAAAAAAAAAAAAAAAAAAAAAAAAA=",
            "AAAAAAAAAAAAAAAAAAAAAAAAAAAAAAAAAAAAAAAAAAA=",
            "AAAAAAAAAAAAAAAAAAAAAAAAAAAAAAAAAAAAAAAAAAA=",
            "AAAAAAAAAAAAAAAAAAAAAAAAAAAAAAAAAAAAAAAAAAA=",
            "AAAAAAAAAAAAAAAAAAAAAAAAAAAAAAAAAAAAAAAAAAA=",
            "AAAAAAAAAAAAAAAAAAAAAAAAAAAAAAAAAAAAAAAAAAA=",
            "AAAAAAAAAAAAAAAAAAAAAAAAAAAAAAAAAAAAAAAAAAA=",
            "AAAAAAAAAAAAAAAAAAAAAAAAAAAAAAAAAAAAAAAAAAA=",
            "AAAAAAAAAAAAAAAAAAAAAAAAAAAAAAAAAAAAAAAAAAA=",
            "AAAAAAAAAAAAAAAAAAAAAAAAAAAAAAAAAAAAAAAAAAA=",
            "AAAAAAAAAAAAAAAAAAAAAAAAAAAAAAAAAAAAAAAAAAA=",
            "AAAAAAAAAAAAAAAAAAAAAAAAAAAAAAAAAAAAAAAAAAA=",
            "AAAAAAAAAAAAAAAAAAAAAAAAAAAAAAAAAAAAAAAAAAA=",
            "AAAAAAAAAAAAAAAAAAAAAAAAAAAAAAAAAAAAAAAAAAA=",
            "AAAAAAAAAAAAAAAAAAAAAAAAAAAAAAAAAAAAAAAAAAA=",
            "AAAAAAAAAAAAAAAAAAAAAAAAAAAAAAAAAAAAAAAAAAA=",
            "AAAAAAAAAAAAAAAAAAAAAAAAAAAAAAAAAAAAAAAAAAA=",
            "AAAAAAAAAAAAAAAAAAAAAAAAAAAAAAAAAAAAAAAAAAA=",
            "AAAAAAAAAAAAAAAAAAAAAAAAAAAAAAAAAAAAAAAAAAA=",
            "AAAAAAAAAAAAAAAAAAAAAAAAAAAAAAAAAAAAAAAAAAA=",
            "AAAAAAAAAAAAAAAAAAAAAAAAAAAAAAAAAAAAAAAAAAA=",
            "AAAAAAAAAAAAAAAAAAAAAAAAAAAAAAAAAAAAAAAAAAA=",
            "AAAAAAAAAAAAAAAAAAAAAAAAAAAAAAAAAAAAAAAAAAA=",
            "AAAAAAAAAAAAAAAAAAAAAAAAAAAAAAAAAAAAAAAAAAA=",
            "AAAAAAAAAAAAAAAAAAAAAAAAAAAAAAAAAAAAAAAAAAA=",
            "AAAAAAAAAAAAAAAAAAAAAAAAAAAAAAAAAAAAAAAAAAA=",
            "AAAAAAAAAAAAAAAAAAAAAAAAAAAAAAAAAAAAAAAAAAA="
          ],
          "system_description_hash": "7ZSAu8ahWCpF6gGd0zsIa7hd0uGE1nb7l4dnFzCvCGI="
        },
        "unicity_seal": {
          "root_chain_round_number": 1,
<<<<<<< HEAD
          "previous_hash": "AAAAAAAAAAAAAAAAAAAAAAAAAAAAAAAAAAAAAAAAAAA=",
          "hash": "PUqwsFQfHPPiD6IsgNuZiV1+t/za4kzv0I9yLkVdQDA=",
          "signatures": {
            "16Uiu2HAm87wYZyJtpPuPovXRDrMpK5tWTGyLz2GKkQL8sYHD9pmm": "uXPIbhWdI4j142rMDDLml6lTMZ3fuCOQd5zGp11ERbsODLfNbX1oUoyW445vLtjIJYoUB2C+bqpA/N5K+SBmbQE="
=======
          "hash": "eKkS80s/JuQwbuz6Noc7hxnVfrCKOPlWdaC/w8BuHv0=",
          "signatures": {
            "16Uiu2HAm87wYZyJtpPuPovXRDrMpK5tWTGyLz2GKkQL8sYHD9pmm": "Rco2KggAze3y/RSyLUNBOhrSC+XzVAOnkiG6ksMbXZkDsz/frlT7IwsDiWR4z02KUHq13bVYGWrt/erkKZeSvQA="
>>>>>>> 62410102
          }
        }
      },
      "system_description_record": {
        "system_identifier": "AAAAAQ==",
        "t2timeout": 2500
      }
    }
  ]
}<|MERGE_RESOLUTION|>--- conflicted
+++ resolved
@@ -88,16 +88,9 @@
         },
         "unicity_seal": {
           "root_chain_round_number": 1,
-<<<<<<< HEAD
-          "previous_hash": "AAAAAAAAAAAAAAAAAAAAAAAAAAAAAAAAAAAAAAAAAAA=",
-          "hash": "PUqwsFQfHPPiD6IsgNuZiV1+t/za4kzv0I9yLkVdQDA=",
-          "signatures": {
-            "16Uiu2HAm87wYZyJtpPuPovXRDrMpK5tWTGyLz2GKkQL8sYHD9pmm": "uXPIbhWdI4j142rMDDLml6lTMZ3fuCOQd5zGp11ERbsODLfNbX1oUoyW445vLtjIJYoUB2C+bqpA/N5K+SBmbQE="
-=======
           "hash": "eKkS80s/JuQwbuz6Noc7hxnVfrCKOPlWdaC/w8BuHv0=",
           "signatures": {
             "16Uiu2HAm87wYZyJtpPuPovXRDrMpK5tWTGyLz2GKkQL8sYHD9pmm": "Rco2KggAze3y/RSyLUNBOhrSC+XzVAOnkiG6ksMbXZkDsz/frlT7IwsDiWR4z02KUHq13bVYGWrt/erkKZeSvQA="
->>>>>>> 62410102
           }
         }
       },
