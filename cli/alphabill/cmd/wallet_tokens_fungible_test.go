package cmd

import (
<<<<<<< HEAD
	"bytes"
=======
>>>>>>> d1aabbfd
	"fmt"
	"testing"

	test "github.com/alphabill-org/alphabill/internal/testutils"
	testpartition "github.com/alphabill-org/alphabill/internal/testutils/partition"
	"github.com/alphabill-org/alphabill/internal/txsystem"
	"github.com/alphabill-org/alphabill/internal/txsystem/tokens"
<<<<<<< HEAD
=======
	"github.com/alphabill-org/alphabill/internal/util"
>>>>>>> d1aabbfd
	wlog "github.com/alphabill-org/alphabill/pkg/wallet/log"
	"github.com/holiman/uint256"
	"github.com/stretchr/testify/require"
)

func TestWalletCreateFungibleTokenTypeCmd_SymbolFlag(t *testing.T) {
	homedir := createNewTestWallet(t)
	// missing symbol parameter
	_, err := execCommand(homedir, "token new-type fungible --decimals 3")
	require.ErrorContains(t, err, "required flag(s) \"symbol\" not set")
	// symbol parameter not set
	_, err = execCommand(homedir, "flag needs an argument: --symbol")
	// there currently are no restrictions on symbol length on CLI side
}

func TestWalletCreateFungibleTokenTypeCmd_TypeIdlFlag(t *testing.T) {
	homedir := createNewTestWallet(t)
	// hidden parameter type (not a mandatory parameter)
	_, err := execCommand(homedir, "token new-type fungible --symbol \"@1\" --type")
	require.ErrorContains(t, err, "flag needs an argument: --type")
	_, err = execCommand(homedir, "token new-type fungible --symbol \"@1\" --type 011")
	require.ErrorContains(t, err, "invalid argument \"011\" for \"--type\" flag: encoding/hex: odd length hex string")
	_, err = execCommand(homedir, "token new-type fungible --symbol \"@1\" --type foo")
	require.ErrorContains(t, err, "invalid argument \"foo\" for \"--type\" flag")
	// there currently are no restrictions on type length on CLI side
}

func TestWalletCreateFungibleTokenTypeCmd_DecimalsFlag(t *testing.T) {
	homedir := createNewTestWallet(t)
	// hidden parameter type (not a mandatory parameter)
	_, err := execCommand(homedir, "token new-type fungible --symbol \"@1\" --decimals")
	require.ErrorContains(t, err, "flag needs an argument: --decimals")
	_, err = execCommand(homedir, "token new-type fungible --symbol \"@1\" --decimals foo")
	require.ErrorContains(t, err, "invalid argument \"foo\" for \"--decimals\" flag")
	_, err = execCommand(homedir, "token new-type fungible --symbol \"@1\" --decimals -1")
	require.ErrorContains(t, err, "invalid argument \"-1\" for \"--decimals\"")
	_, err = execCommand(homedir, "token new-type fungible --symbol \"@1\" --decimals 9")
	require.ErrorContains(t, err, "argument \"9\" for \"--decimals\" flag is out of range, max value 8")
}

<<<<<<< HEAD
func TestFungibleToken_Subtyping_Integration(t *testing.T) {
	partition, unitState := startTokensPartition(t)

	require.NoError(t, wlog.InitStdoutLogger(wlog.INFO))

	w1, homedirW1 := createNewTokenWallet(t, dialAddr)
	w1.Shutdown()

	verifyStdout(t, execTokensCmd(t, homedirW1, ""), "Error: must specify a subcommand like new-type, send etc")
	verifyStdout(t, execTokensCmd(t, homedirW1, "new-type"), "Error: must specify a subcommand: fungible|non-fungible")

	symbol1 := "AB"
	// test subtyping
	typeID11 := randomID(t)
	typeID12 := randomID(t)
	typeID13 := randomID(t)
	typeID14 := randomID(t)
	//push bool false, equal; to satisfy: 5100
	execTokensCmd(t, homedirW1, fmt.Sprintf("new-type fungible -u %s --sync true --symbol %s --type %X --subtype-clause 0x53510087", dialAddr, symbol1, typeID11))
	require.Eventually(t, testpartition.BlockchainContains(partition, func(tx *txsystem.Transaction) bool {
		return bytes.Equal(tx.UnitId, typeID11)
	}), test.WaitDuration, test.WaitTick)
	ensureUnitBytes(t, unitState, typeID11)
	//second type inheriting the first one and setting subtype clause to ptpkh
	execTokensCmd(t, homedirW1, fmt.Sprintf("new-type fungible -u %s --sync true --symbol %s --type %X --subtype-clause %s --parent-type %X --subtype-input %s", dialAddr, symbol1, typeID12, "ptpkh", typeID11, "0x535100"))
	require.Eventually(t, testpartition.BlockchainContains(partition, func(tx *txsystem.Transaction) bool {
		return bytes.Equal(tx.UnitId, typeID12)
	}), test.WaitDuration, test.WaitTick)
	ensureUnitBytes(t, unitState, typeID12)
	//third type needs to satisfy both parents, immediate parent with ptpkh, grandparent with 0x535100
	execTokensCmd(t, homedirW1, fmt.Sprintf("new-type fungible -u %s --sync true --symbol %s --type %X --subtype-clause %s --parent-type %X --subtype-input %s", dialAddr, symbol1, typeID13, "true", typeID12, "ptpkh,0x535100"))
	require.Eventually(t, testpartition.BlockchainContains(partition, func(tx *txsystem.Transaction) bool {
		return bytes.Equal(tx.UnitId, typeID13)
	}), test.WaitDuration, test.WaitTick)
	ensureUnitBytes(t, unitState, typeID13)
	//4th type
	execTokensCmd(t, homedirW1, fmt.Sprintf("new-type fungible -u %s --sync true --symbol %s --type %X --subtype-clause %s --parent-type %X --subtype-input %s", dialAddr, symbol1, typeID14, "true", typeID13, "empty,ptpkh,0x535100"))
	require.Eventually(t, testpartition.BlockchainContains(partition, func(tx *txsystem.Transaction) bool {
		return bytes.Equal(tx.UnitId, typeID14)
	}), test.WaitDuration, test.WaitTick)
	ensureUnitBytes(t, unitState, typeID14)
}

func TestFungibleToken_InvariantPredicate_Integration(t *testing.T) {
	partition, unitState := startTokensPartition(t)

	require.NoError(t, wlog.InitStdoutLogger(wlog.INFO))

	w1, homedirW1 := createNewTokenWallet(t, dialAddr)
	_, err := w1.GetAccountManager().GetAccountKey(0)
	require.NoError(t, err)
	w1.Shutdown()

	w2, homedirW2 := createNewTokenWallet(t, dialAddr)
	w2key, err := w2.GetAccountManager().GetAccountKey(0)
	require.NoError(t, err)
	w2.Shutdown()

	symbol1 := "AB"
	typeID11 := randomID(t)
	typeID12 := randomID(t)
	execTokensCmd(t, homedirW1, fmt.Sprintf("new-type fungible -u %s --sync true --symbol %s --type %X --decimals 0 --inherit-bearer-clause %s", dialAddr, symbol1, typeID11, predicatePtpkh))
	require.Eventually(t, testpartition.BlockchainContains(partition, func(tx *txsystem.Transaction) bool {
		return bytes.Equal(tx.UnitId, typeID11)
	}), test.WaitDuration, test.WaitTick)
	ensureUnitBytes(t, unitState, typeID11)
	//second type inheriting the first one and leaves inherit-bearer clause to default (true)
	execTokensCmd(t, homedirW1, fmt.Sprintf("new-type fungible -u %s --sync true --symbol %s --type %X --decimals 0 --parent-type %X --subtype-input %s", dialAddr, symbol1, typeID12, typeID11, predicateTrue))
	require.Eventually(t, testpartition.BlockchainContains(partition, func(tx *txsystem.Transaction) bool {
		return bytes.Equal(tx.UnitId, typeID12)
	}), test.WaitDuration, test.WaitTick)
	ensureUnitBytes(t, unitState, typeID12)
	//mint
	execTokensCmd(t, homedirW1, fmt.Sprintf("new fungible -u %s --sync true --type %X --amount %v --mint-input %s,%s", dialAddr, typeID12, 1000, predicatePtpkh, predicatePtpkh))
	verifyStdout(t, execTokensCmd(t, homedirW1, fmt.Sprintf("list fungible -u %s", dialAddr)), "amount='1000'")
	//send to w2
	execTokensCmd(t, homedirW1, fmt.Sprintf("send fungible -u %s --type %X --amount 100 --address 0x%X -k 1 --inherit-bearer-input %s,%s", dialAddr, typeID12, w2key.PubKey, predicateTrue, predicatePtpkh))
	verifyStdout(t, execTokensCmd(t, homedirW2, fmt.Sprintf("list fungible -u %s", dialAddr)), "amount='100'")
}

func TestFungibleTokens_Sending_Integration(t *testing.T) {
	partition, unitState := startTokensPartition(t)

	require.NoError(t, wlog.InitStdoutLogger(wlog.INFO))

	w1, homedirW1 := createNewTokenWallet(t, dialAddr)
	w1key, err := w1.GetAccountManager().GetAccountKey(0)
	require.NoError(t, err)
	w1.Shutdown()

	w2, homedirW2 := createNewTokenWallet(t, dialAddr)
	w2key, err := w2.GetAccountManager().GetAccountKey(0)
	require.NoError(t, err)
	w2.Shutdown()

	typeID1 := randomID(t)
	// fungible token types
	symbol1 := "AB"
	execTokensCmdWithError(t, homedirW1, "new-type fungible", "required flag(s) \"symbol\" not set")
	execTokensCmd(t, homedirW1, fmt.Sprintf("new-type fungible --sync true --symbol %s -u %s --type %X --decimals 2", symbol1, dialAddr, typeID1))
	verifyStdout(t, execTokensCmd(t, homedirW1, fmt.Sprintf("list-types fungible")), "symbol=AB (type,fungible)")
	ensureUnit(t, unitState, uint256.NewInt(0).SetBytes(typeID1))
=======
func TestWalletCreateFungibleTokenCmd_TypeFlag(t *testing.T) {
	homedir := createNewTestWallet(t)
	_, err := execCommand(homedir, "token new fungible --type A8B")
	require.ErrorContains(t, err, "invalid argument \"A8B\" for \"--type\" flag: encoding/hex: odd length hex string")
	_, err = execCommand(homedir, "token new fungible --type nothex")
	require.ErrorContains(t, err, "invalid argument \"nothex\" for \"--type\" flag: encoding/hex: invalid byte")
	_, err = execCommand(homedir, "token new fungible --amount 4")
	require.ErrorContains(t, err, "required flag(s) \"type\" not set")
}

func TestWalletCreateFungibleTokenCmd_AmountFlag(t *testing.T) {
	homedir := createNewTestWallet(t)
	_, err := execCommand(homedir, "token new fungible --type A8BB")
	require.ErrorContains(t, err, "required flag(s) \"amount\" not set")
}

func TestWalletCreateFungibleTokenTypeAndTokenAndSendCmd_DataFileFlagIntegrationTest(t *testing.T) {
	const decimals = 3
>>>>>>> d1aabbfd
	// mint tokens
	crit := func(amount uint64) func(tx *txsystem.Transaction) bool {
		return func(tx *txsystem.Transaction) bool {
			if tx.TransactionAttributes.GetTypeUrl() == "type.googleapis.com/alphabill.tokens.v1.MintFungibleTokenAttributes" {
				attrs := &tokens.MintFungibleTokenAttributes{}
				require.NoError(t, tx.TransactionAttributes.UnmarshalTo(attrs))
				return attrs.Value == amount
			}
			return false
		}
	}
<<<<<<< HEAD
	execTokensCmd(t, homedirW1, fmt.Sprintf("new fungible --sync false -u %s --type %X --amount 3", dialAddr, typeID1))
	execTokensCmd(t, homedirW1, fmt.Sprintf("new fungible --sync false -u %s --type %X --amount 5", dialAddr, typeID1))
	execTokensCmd(t, homedirW1, fmt.Sprintf("new fungible --sync true -u %s --type %X --amount 9", dialAddr, typeID1))
	require.Eventually(t, testpartition.BlockchainContains(partition, crit(3)), test.WaitDuration, test.WaitTick)
	require.Eventually(t, testpartition.BlockchainContains(partition, crit(5)), test.WaitDuration, test.WaitTick)
	require.Eventually(t, testpartition.BlockchainContains(partition, crit(9)), test.WaitDuration, test.WaitTick)
	// check w2 is empty
	verifyStdout(t, execTokensCmd(t, homedirW2, fmt.Sprintf("list fungible --sync true -u %s", dialAddr)), "No tokens")
	// transfer tokens w1 -> w2
	execTokensCmd(t, homedirW1, fmt.Sprintf("send fungible -u %s --type %X --amount 6 --address 0x%X -k 1", dialAddr, typeID1, w2key.PubKey)) //split (9=>6+3)
	execTokensCmd(t, homedirW1, fmt.Sprintf("send fungible -u %s --type %X --amount 6 --address 0x%X -k 1", dialAddr, typeID1, w2key.PubKey)) //transfer (5) + split (3=>2+1)
	out := execTokensCmd(t, homedirW2, fmt.Sprintf("list fungible -u %s", dialAddr))
	verifyStdout(t, out, "amount='0.06'", "amount='0.05'", "amount='0.01'", "Symbol='AB'")
	verifyStdoutNotExists(t, out, "Symbol=''", "token-type=''")
	//check what is left in w1
	verifyStdout(t, execTokensCmd(t, homedirW1, fmt.Sprintf("list fungible -u %s", dialAddr)), "amount='0.03'", "amount='0.02'")
	//transfer back w2->w1 (AB-513)
	execTokensCmd(t, homedirW2, fmt.Sprintf("send fungible -u %s --type %X --amount 6 --address 0x%X -k 1", dialAddr, typeID1, w1key.PubKey))
	verifyStdout(t, execTokensCmd(t, homedirW1, fmt.Sprintf("list fungible -u %s", dialAddr)), "amount='0.03'", "amount='0.02'", "amount='0.06'")
=======

	partition, unitState := startTokensPartition(t)
	startRPCServer(t, partition, listenAddr)
	require.NoError(t, wlog.InitStdoutLogger(wlog.INFO))

	w1, homedir := createNewTokenWallet(t, dialAddr)
	require.NotNil(t, w1)
	w1.Shutdown()
	w2, _ := createNewTokenWallet(t, dialAddr) // homedirW2
	w2key, err := w2.GetAccountManager().GetAccountKey(0)
	require.NoError(t, err)
	w2.Shutdown()
	typeID := util.Uint256ToBytes(uint256.NewInt(uint64(0x10)))
	symbol := "AB"
	// create type
	execTokensCmd(t, homedir, fmt.Sprintf("new-type fungible --sync true --symbol %s -u %s --type %X --decimals %v", symbol, dialAddr, typeID, decimals))
	ensureUnitBytes(t, unitState, typeID)
	// non-existing id
	nonExistingTypeId := util.Uint256ToBytes(uint256.NewInt(uint64(0x11)))
	// verify error
	execTokensCmdWithError(t, homedir, fmt.Sprintf("new fungible --sync true -u %s --type %X --amount 3", dialAddr, nonExistingTypeId), fmt.Sprintf("error token type %X not found", nonExistingTypeId))
	// new token creation fails
	execTokensCmdWithError(t, homedir, fmt.Sprintf("new fungible --sync true -u %s --type %X --amount 0", dialAddr, typeID), fmt.Sprintf("0 is not valid amount"))
	execTokensCmdWithError(t, homedir, fmt.Sprintf("new fungible --sync true -u %s --type %X --amount 00.000", dialAddr, typeID), fmt.Sprintf("0 is not valid amount"))
	execTokensCmdWithError(t, homedir, fmt.Sprintf("new fungible --sync true -u %s --type %X --amount 00.0.00", dialAddr, typeID), fmt.Sprintf("more than one comma"))
	execTokensCmdWithError(t, homedir, fmt.Sprintf("new fungible --sync true -u %s --type %X --amount .00", dialAddr, typeID), fmt.Sprintf("missing integer part"))
	execTokensCmdWithError(t, homedir, fmt.Sprintf("new fungible --sync true -u %s --type %X --amount a.00", dialAddr, typeID), fmt.Sprintf("invalid amount string"))
	execTokensCmdWithError(t, homedir, fmt.Sprintf("new fungible --sync true -u %s --type %X --amount 0.0a", dialAddr, typeID), fmt.Sprintf("invalid amount string"))
	execTokensCmdWithError(t, homedir, fmt.Sprintf("new fungible --sync true -u %s --type %X --amount 1.1111", dialAddr, typeID), fmt.Sprintf("invalid precision"))
	// out of range because decimals = 3 the value is equal to 18446744073709551615000
	execTokensCmdWithError(t, homedir, fmt.Sprintf("new fungible --sync true -u %s --type %X --amount 18446744073709551615", dialAddr, typeID), fmt.Sprintf("out of range"))
	// creation succeeds
	execTokensCmd(t, homedir, fmt.Sprintf("new fungible --sync true -u %s --type %X --amount 3", dialAddr, typeID))
	execTokensCmd(t, homedir, fmt.Sprintf("new fungible --sync true -u %s --type %X --amount 1.1", dialAddr, typeID))
	execTokensCmd(t, homedir, fmt.Sprintf("new fungible --sync true -u %s --type %X --amount 1.11", dialAddr, typeID))
	execTokensCmd(t, homedir, fmt.Sprintf("new fungible --sync true -u %s --type %X --amount 1.111", dialAddr, typeID))
	require.Eventually(t, testpartition.BlockchainContains(partition, crit(3000)), test.WaitDuration, test.WaitTick)
	require.Eventually(t, testpartition.BlockchainContains(partition, crit(1100)), test.WaitDuration, test.WaitTick)
	require.Eventually(t, testpartition.BlockchainContains(partition, crit(1110)), test.WaitDuration, test.WaitTick)
	require.Eventually(t, testpartition.BlockchainContains(partition, crit(1111)), test.WaitDuration, test.WaitTick)

	// test send fails
	execTokensCmdWithError(t, homedir, fmt.Sprintf("send fungible -u %s --type %X --amount 2 --address 0x%X -k 1", dialAddr, nonExistingTypeId, w2key.PubKey), fmt.Sprintf("error token type %X not found", nonExistingTypeId))
	execTokensCmdWithError(t, homedir, fmt.Sprintf("send fungible -u %s --type %X --amount 0 --address 0x%X -k 1", dialAddr, typeID, w2key.PubKey), fmt.Sprintf("0 is not valid amount"))
	execTokensCmdWithError(t, homedir, fmt.Sprintf("send fungible -u %s --type %X --amount 000.000 --address 0x%X -k 1", dialAddr, typeID, w2key.PubKey), fmt.Sprintf("0 is not valid amount"))
	execTokensCmdWithError(t, homedir, fmt.Sprintf("send fungible -u %s --type %X --amount 00.0.00 --address 0x%X -k 1", dialAddr, typeID, w2key.PubKey), fmt.Sprintf("more than one comma"))
	execTokensCmdWithError(t, homedir, fmt.Sprintf("send fungible -u %s --type %X --amount .00 --address 0x%X -k 1", dialAddr, typeID, w2key.PubKey), fmt.Sprintf("missing integer part"))
	execTokensCmdWithError(t, homedir, fmt.Sprintf("send fungible -u %s --type %X --amount a.00 --address 0x%X -k 1", dialAddr, typeID, w2key.PubKey), fmt.Sprintf("invalid amount string"))
	execTokensCmdWithError(t, homedir, fmt.Sprintf("send fungible -u %s --type %X --amount 1.1111 --address 0x%X -k 1", dialAddr, typeID, w2key.PubKey), fmt.Sprintf("invalid precision"))
>>>>>>> d1aabbfd
}<|MERGE_RESOLUTION|>--- conflicted
+++ resolved
@@ -1,10 +1,7 @@
 package cmd
 
 import (
-<<<<<<< HEAD
 	"bytes"
-=======
->>>>>>> d1aabbfd
 	"fmt"
 	"testing"
 
@@ -12,10 +9,7 @@
 	testpartition "github.com/alphabill-org/alphabill/internal/testutils/partition"
 	"github.com/alphabill-org/alphabill/internal/txsystem"
 	"github.com/alphabill-org/alphabill/internal/txsystem/tokens"
-<<<<<<< HEAD
-=======
 	"github.com/alphabill-org/alphabill/internal/util"
->>>>>>> d1aabbfd
 	wlog "github.com/alphabill-org/alphabill/pkg/wallet/log"
 	"github.com/holiman/uint256"
 	"github.com/stretchr/testify/require"
@@ -56,7 +50,6 @@
 	require.ErrorContains(t, err, "argument \"9\" for \"--decimals\" flag is out of range, max value 8")
 }
 
-<<<<<<< HEAD
 func TestFungibleToken_Subtyping_Integration(t *testing.T) {
 	partition, unitState := startTokensPartition(t)
 
@@ -156,29 +149,9 @@
 	// fungible token types
 	symbol1 := "AB"
 	execTokensCmdWithError(t, homedirW1, "new-type fungible", "required flag(s) \"symbol\" not set")
-	execTokensCmd(t, homedirW1, fmt.Sprintf("new-type fungible --sync true --symbol %s -u %s --type %X --decimals 2", symbol1, dialAddr, typeID1))
+	execTokensCmd(t, homedirW1, fmt.Sprintf("new-type fungible --sync true --symbol %s -u %s --type %X --decimals 0", symbol1, dialAddr, typeID1))
 	verifyStdout(t, execTokensCmd(t, homedirW1, fmt.Sprintf("list-types fungible")), "symbol=AB (type,fungible)")
 	ensureUnit(t, unitState, uint256.NewInt(0).SetBytes(typeID1))
-=======
-func TestWalletCreateFungibleTokenCmd_TypeFlag(t *testing.T) {
-	homedir := createNewTestWallet(t)
-	_, err := execCommand(homedir, "token new fungible --type A8B")
-	require.ErrorContains(t, err, "invalid argument \"A8B\" for \"--type\" flag: encoding/hex: odd length hex string")
-	_, err = execCommand(homedir, "token new fungible --type nothex")
-	require.ErrorContains(t, err, "invalid argument \"nothex\" for \"--type\" flag: encoding/hex: invalid byte")
-	_, err = execCommand(homedir, "token new fungible --amount 4")
-	require.ErrorContains(t, err, "required flag(s) \"type\" not set")
-}
-
-func TestWalletCreateFungibleTokenCmd_AmountFlag(t *testing.T) {
-	homedir := createNewTestWallet(t)
-	_, err := execCommand(homedir, "token new fungible --type A8BB")
-	require.ErrorContains(t, err, "required flag(s) \"amount\" not set")
-}
-
-func TestWalletCreateFungibleTokenTypeAndTokenAndSendCmd_DataFileFlagIntegrationTest(t *testing.T) {
-	const decimals = 3
->>>>>>> d1aabbfd
 	// mint tokens
 	crit := func(amount uint64) func(tx *txsystem.Transaction) bool {
 		return func(tx *txsystem.Transaction) bool {
@@ -190,7 +163,6 @@
 			return false
 		}
 	}
-<<<<<<< HEAD
 	execTokensCmd(t, homedirW1, fmt.Sprintf("new fungible --sync false -u %s --type %X --amount 3", dialAddr, typeID1))
 	execTokensCmd(t, homedirW1, fmt.Sprintf("new fungible --sync false -u %s --type %X --amount 5", dialAddr, typeID1))
 	execTokensCmd(t, homedirW1, fmt.Sprintf("new fungible --sync true -u %s --type %X --amount 9", dialAddr, typeID1))
@@ -203,17 +175,46 @@
 	execTokensCmd(t, homedirW1, fmt.Sprintf("send fungible -u %s --type %X --amount 6 --address 0x%X -k 1", dialAddr, typeID1, w2key.PubKey)) //split (9=>6+3)
 	execTokensCmd(t, homedirW1, fmt.Sprintf("send fungible -u %s --type %X --amount 6 --address 0x%X -k 1", dialAddr, typeID1, w2key.PubKey)) //transfer (5) + split (3=>2+1)
 	out := execTokensCmd(t, homedirW2, fmt.Sprintf("list fungible -u %s", dialAddr))
-	verifyStdout(t, out, "amount='0.06'", "amount='0.05'", "amount='0.01'", "Symbol='AB'")
+	verifyStdout(t, out, "amount='6'", "amount='5'", "amount='1'", "Symbol='AB'")
 	verifyStdoutNotExists(t, out, "Symbol=''", "token-type=''")
 	//check what is left in w1
-	verifyStdout(t, execTokensCmd(t, homedirW1, fmt.Sprintf("list fungible -u %s", dialAddr)), "amount='0.03'", "amount='0.02'")
+	verifyStdout(t, execTokensCmd(t, homedirW1, fmt.Sprintf("list fungible -u %s", dialAddr)), "amount='3'", "amount='2'")
 	//transfer back w2->w1 (AB-513)
 	execTokensCmd(t, homedirW2, fmt.Sprintf("send fungible -u %s --type %X --amount 6 --address 0x%X -k 1", dialAddr, typeID1, w1key.PubKey))
-	verifyStdout(t, execTokensCmd(t, homedirW1, fmt.Sprintf("list fungible -u %s", dialAddr)), "amount='0.03'", "amount='0.02'", "amount='0.06'")
-=======
-
-	partition, unitState := startTokensPartition(t)
-	startRPCServer(t, partition, listenAddr)
+	verifyStdout(t, execTokensCmd(t, homedirW1, fmt.Sprintf("list fungible -u %s", dialAddr)), "amount='3'", "amount='2'", "amount='6'")
+}
+
+func TestWalletCreateFungibleTokenCmd_TypeFlag(t *testing.T) {
+	homedir := createNewTestWallet(t)
+	_, err := execCommand(homedir, "token new fungible --type A8B")
+	require.ErrorContains(t, err, "invalid argument \"A8B\" for \"--type\" flag: encoding/hex: odd length hex string")
+	_, err = execCommand(homedir, "token new fungible --type nothex")
+	require.ErrorContains(t, err, "invalid argument \"nothex\" for \"--type\" flag: encoding/hex: invalid byte")
+	_, err = execCommand(homedir, "token new fungible --amount 4")
+	require.ErrorContains(t, err, "required flag(s) \"type\" not set")
+}
+
+func TestWalletCreateFungibleTokenCmd_AmountFlag(t *testing.T) {
+	homedir := createNewTestWallet(t)
+	_, err := execCommand(homedir, "token new fungible --type A8BB")
+	require.ErrorContains(t, err, "required flag(s) \"amount\" not set")
+}
+
+func TestWalletCreateFungibleTokenTypeAndTokenAndSendCmd_DataFileFlagIntegrationTest(t *testing.T) {
+	const decimals = 3
+	// mint tokens
+	crit := func(amount uint64) func(tx *txsystem.Transaction) bool {
+		return func(tx *txsystem.Transaction) bool {
+			if tx.TransactionAttributes.GetTypeUrl() == "type.googleapis.com/alphabill.tokens.v1.MintFungibleTokenAttributes" {
+				attrs := &tokens.MintFungibleTokenAttributes{}
+				require.NoError(t, tx.TransactionAttributes.UnmarshalTo(attrs))
+				return attrs.Value == amount
+			}
+			return false
+		}
+	}
+
+	partition, unitState := startTokensPartition(t)
 	require.NoError(t, wlog.InitStdoutLogger(wlog.INFO))
 
 	w1, homedir := createNewTokenWallet(t, dialAddr)
@@ -260,5 +261,4 @@
 	execTokensCmdWithError(t, homedir, fmt.Sprintf("send fungible -u %s --type %X --amount .00 --address 0x%X -k 1", dialAddr, typeID, w2key.PubKey), fmt.Sprintf("missing integer part"))
 	execTokensCmdWithError(t, homedir, fmt.Sprintf("send fungible -u %s --type %X --amount a.00 --address 0x%X -k 1", dialAddr, typeID, w2key.PubKey), fmt.Sprintf("invalid amount string"))
 	execTokensCmdWithError(t, homedir, fmt.Sprintf("send fungible -u %s --type %X --amount 1.1111 --address 0x%X -k 1", dialAddr, typeID, w2key.PubKey), fmt.Sprintf("invalid precision"))
->>>>>>> d1aabbfd
 }