--- conflicted
+++ resolved
@@ -53,24 +53,9 @@
 	LedgerReplicationMaxTx     uint32
 }
 
-<<<<<<< HEAD
-func defaultNodeRunFunc(ctx context.Context, name string, txs txsystem.TransactionSystem, nodeCfg *startNodeConfiguration, rpcServerConf *grpcServerConfiguration, restServerConf *restServerConfiguration) (err error) {
-	var indexerDB keyvaluedb.KeyValueDB
-	if nodeCfg.TxIndexerDBFile != "" {
-		indexerDB, err = boltdb.New(nodeCfg.TxIndexerDBFile)
-		if err != nil {
-			return fmt.Errorf("unable to load indexer database: %w", err)
-		}
-	}
-
-	self, node, err := createNode(ctx, txs, nodeCfg, indexerDB)
-	if err != nil {
-		return fmt.Errorf("failed to create node %q: %w", name, err)
-	}
-=======
-func run(ctx context.Context, name string, node *partition.Node, rpcServerConf *grpcServerConfiguration, restServerConf *restServerConfiguration, log *slog.Logger) error {
+func run(ctx context.Context, name string, node *partition.Node,
+	rpcServerConf *grpcServerConfiguration, restServerConf *restServerConfiguration, proofStore keyvaluedb.KeyValueDB, log *slog.Logger) error {
 	log.InfoContext(ctx, fmt.Sprintf("starting %s: BuildInfo=%s", name, debug.ReadBuildInfo()))
->>>>>>> 0a4aee50
 
 	g, ctx := errgroup.WithContext(ctx)
 
@@ -109,21 +94,15 @@
 		if restServerConf.IsAddressEmpty() {
 			return nil // return nil in this case in order not to kill the group!
 		}
-<<<<<<< HEAD
-		// TODO
-		routers := []rpc.Registrar{rpc.NodeEndpoints(node, txs.StateStorage(), indexerDB), rpc.MetricsEndpoints(), rpc.InfoEndpoints(node, self)}
-=======
 		routers := []rpc.Registrar{
-			rpc.NodeEndpoints(node, log),
+			rpc.NodeEndpoints(node, proofStore, log),
 			rpc.MetricsEndpoints(),
 			rpc.InfoEndpoints(node, name, node.GetPeer(), log),
 		}
->>>>>>> 0a4aee50
 		if restServerConf.router != nil {
 			routers = append(routers, restServerConf.router)
 		}
 		restServer := initRESTServer(restServerConf, routers...)
-
 		errch := make(chan error, 1)
 		go func() {
 			log.Info("%s REST server starting on %s", name, restServer.Addr)
@@ -217,15 +196,8 @@
 	return grpcServer, nil
 }
 
-<<<<<<< HEAD
-func createNode(ctx context.Context, txs txsystem.TransactionSystem, cfg *startNodeConfiguration, indexerDB keyvaluedb.KeyValueDB) (*network.Peer, *partition.Node, error) {
-	keys, err := LoadKeys(cfg.KeyFile, false, false)
-	if err != nil {
-		return nil, nil, err
-	}
-=======
-func createNode(ctx context.Context, txs txsystem.TransactionSystem, cfg *startNodeConfiguration, keys *Keys, blockStore keyvaluedb.KeyValueDB, log *slog.Logger) (*partition.Node, error) {
->>>>>>> 0a4aee50
+func createNode(ctx context.Context, txs txsystem.TransactionSystem, cfg *startNodeConfiguration, keys *Keys,
+	blockStore keyvaluedb.KeyValueDB, proofStore keyvaluedb.KeyValueDB, log *slog.Logger) (*partition.Node, error) {
 	pg, err := loadPartitionGenesis(cfg.Genesis)
 	if err != nil {
 		return nil, err
@@ -245,30 +217,19 @@
 		return nil, err
 	}
 	if blockStore == nil {
-		blockStore, err = initNodeBlockStore(cfg.DbFile)
+		blockStore, err = initStore(cfg.DbFile)
 		if err != nil {
 			return nil, err
 		}
 	}
+	// TODO history size!
+	proofIndexer := state.NewProofIndexer(proofStore, 20, log)
+
 	options := []partition.NodeOption{
 		partition.WithRootAddressAndIdentifier(rootAddress, rootID),
 		partition.WithBlockStore(blockStore),
 		partition.WithReplicationParams(cfg.LedgerReplicationMaxBlocks, cfg.LedgerReplicationMaxTx),
-	}
-
-<<<<<<< HEAD
-	if indexerDB != nil {
-		// TODO history size!
-		proofIndexer := state.NewProofIndexer(indexerDB, 20)
-		options = append(options, partition.WithTxIndexer(indexerDB), partition.WithEventHandler(proofIndexer.Handle, 20))
-=======
-	if cfg.TxIndexerDBFile != "" {
-		txIndexer, err := boltdb.New(cfg.TxIndexerDBFile)
-		if err != nil {
-			return nil, fmt.Errorf("unable to load tx indexer: %w", err)
-		}
-		options = append(options, partition.WithTxIndexer(txIndexer))
->>>>>>> 0a4aee50
+		partition.WithTxIndexer(proofStore), partition.WithEventHandler(proofIndexer.Handle, 20),
 	}
 
 	node, err := partition.NewNode(
@@ -303,7 +264,7 @@
 	return rootID, rootAddress, nil
 }
 
-func initNodeBlockStore(dbFile string) (keyvaluedb.KeyValueDB, error) {
+func initStore(dbFile string) (keyvaluedb.KeyValueDB, error) {
 	if dbFile != "" {
 		return boltdb.New(dbFile)
 	}
