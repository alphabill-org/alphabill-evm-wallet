--- conflicted
+++ resolved
@@ -672,7 +672,6 @@
 	return cmd
 }
 
-<<<<<<< HEAD
 // amountToString converts amount to string with specified decimals
 // NB! it is assumed that the decimal places value is sane and verified before
 // calling this method.
@@ -691,8 +690,6 @@
 	return resultStr + amountStr
 }
 
-func execTokenCmdList(cmd *cobra.Command, config *walletConfig, kind t.TokenKind) error {
-=======
 func tokenCmdListNonFungible(config *walletConfig, runner runTokenListCmd, accountNumber *int) *cobra.Command {
 	cmd := &cobra.Command{
 		Use:   "non-fungible",
@@ -705,7 +702,6 @@
 }
 
 func execTokenCmdList(cmd *cobra.Command, config *walletConfig, kind t.TokenKind, accountNumber *int) error {
->>>>>>> 324cc496
 	tw, err := initTokensWallet(cmd, config)
 	if err != nil {
 		return err
