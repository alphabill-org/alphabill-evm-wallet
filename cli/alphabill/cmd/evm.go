--- conflicted
+++ resolved
@@ -10,6 +10,7 @@
 	"github.com/alphabill-org/alphabill/internal/txsystem/evm/api"
 	"github.com/alphabill-org/alphabill/pkg/logger"
 	"github.com/fxamacker/cbor/v2"
+	"github.com/libp2p/go-libp2p/core/peer"
 	"github.com/spf13/cobra"
 )
 
@@ -71,11 +72,17 @@
 		return fmt.Errorf("failed to create trust base validator: %w", err)
 	}
 
-	peer, err := createNetworkPeer(ctx, cfg.Node, pg, cfg.Base.Logger)
+	keys, err := LoadKeys(cfg.Node.KeyFile, false, false)
 	if err != nil {
-		return fmt.Errorf("creating network peer: %w", err)
+		return fmt.Errorf("failed to load node keys: %w", err)
 	}
-	log := cfg.Base.Logger.With(logger.NodeID(peer.ID()))
+
+	nodeID, err := peer.IDFromPublicKey(keys.EncryptionPrivateKey.GetPublic())
+	if err != nil {
+		return fmt.Errorf("failed to calculate nodeID: %w", err)
+	}
+
+	log := cfg.Base.Logger.With(logger.NodeID(nodeID))
 
 	systemIdentifier := pg.SystemDescriptionRecord.GetSystemIdentifier()
 	txs, err := evm.NewEVMTxSystem(
@@ -89,7 +96,7 @@
 	if err != nil {
 		return fmt.Errorf("evm transaction system init failed: %w", err)
 	}
-	node, err := createNode(ctx, peer, txs, cfg.Node, blockStore, log)
+	node, err := createNode(ctx, txs, cfg.Node, keys, blockStore, log)
 	if err != nil {
 		return fmt.Errorf("failed to create node evm node: %w", err)
 	}
@@ -100,13 +107,5 @@
 		params.GasUnitPrice,
 		log,
 	)
-<<<<<<< HEAD
-	node, err := createNode(ctx, txs, cfg.Node, blockStore)
-	if err != nil {
-		return fmt.Errorf("failed to create node evm node: %w", err)
-	}
-	return run(ctx, "evm node", node, cfg.RPCServer, cfg.RESTServer)
-=======
-	return run(ctx, "evm node", peer, node, cfg.RPCServer, cfg.RESTServer, log)
->>>>>>> 17d971c3
+	return run(ctx, "evm node", node, cfg.RPCServer, cfg.RESTServer, log)
 }