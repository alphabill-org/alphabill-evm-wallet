--- conflicted
+++ resolved
@@ -212,7 +212,7 @@
 	if result.FeeSum > 0 {
 		config.Base.ConsoleWriter.Println(fmt.Sprintf("Paid %s fees for transaction(s).", util.AmountToString(result.FeeSum, 8)))
 	}
-	if err := saveTxProofs(cmd, result.Proofs, config.Base.ConsoleWriter); err != nil {
+	if err := saveTxProofs(cmd, result.GetProofs(), config.Base.ConsoleWriter); err != nil {
 		return fmt.Errorf("saving transaction proof(s): %w", err)
 	}
 	return nil
@@ -301,7 +301,7 @@
 	if result.FeeSum > 0 {
 		config.Base.ConsoleWriter.Println(fmt.Sprintf("Paid %s fees for transaction(s).", util.AmountToString(result.FeeSum, 8)))
 	}
-	if err := saveTxProofs(cmd, result.Proofs, config.Base.ConsoleWriter); err != nil {
+	if err := saveTxProofs(cmd, result.GetProofs(), config.Base.ConsoleWriter); err != nil {
 		return fmt.Errorf("saving transaction proof(s): %w", err)
 	}
 	return nil
@@ -389,7 +389,7 @@
 	if result.FeeSum > 0 {
 		config.Base.ConsoleWriter.Println(fmt.Sprintf("Paid %s fees for transaction(s).", util.AmountToString(result.FeeSum, 8)))
 	}
-	if err := saveTxProofs(cmd, result.Proofs, config.Base.ConsoleWriter); err != nil {
+	if err := saveTxProofs(cmd, result.GetProofs(), config.Base.ConsoleWriter); err != nil {
 		return fmt.Errorf("saving transaction proof(s): %w", err)
 	}
 	return nil
@@ -469,16 +469,11 @@
 	if err != nil {
 		return err
 	}
-<<<<<<< HEAD
-
 	config.Base.ConsoleWriter.Println(fmt.Sprintf("Sent request for new non-fungible token with id=%s", result.GetUnit()))
-=======
-	config.Base.ConsoleWriter.Println(fmt.Sprintf("Sent request for new non-fungible token with id=%s", result.TokenID))
->>>>>>> d91fb327
 	if result.FeeSum > 0 {
 		config.Base.ConsoleWriter.Println(fmt.Sprintf("Paid %s fees for transaction(s).", util.AmountToString(result.FeeSum, 8)))
 	}
-	if err := saveTxProofs(cmd, result.Proofs, config.Base.ConsoleWriter); err != nil {
+	if err := saveTxProofs(cmd, result.GetProofs(), config.Base.ConsoleWriter); err != nil {
 		return fmt.Errorf("saving transaction proof(s): %w", err)
 	}
 	return nil
@@ -591,7 +586,7 @@
 	if result.FeeSum > 0 {
 		config.Base.ConsoleWriter.Println(fmt.Sprintf("Paid %s fees for transaction(s).", util.AmountToString(result.FeeSum, 8)))
 	}
-	if err := saveTxProofs(cmd, result.Proofs, config.Base.ConsoleWriter); err != nil {
+	if err := saveTxProofs(cmd, result.GetProofs(), config.Base.ConsoleWriter); err != nil {
 		return fmt.Errorf("saving transaction proof(s): %w", err)
 	}
 	return err
@@ -652,7 +647,7 @@
 	if result.FeeSum > 0 {
 		config.Base.ConsoleWriter.Println(fmt.Sprintf("Paid %s fees for transaction(s).", util.AmountToString(result.FeeSum, 8)))
 	}
-	if err := saveTxProofs(cmd, result.Proofs, config.Base.ConsoleWriter); err != nil {
+	if err := saveTxProofs(cmd, result.GetProofs(), config.Base.ConsoleWriter); err != nil {
 		return fmt.Errorf("saving transaction proof(s): %w", err)
 	}
 	return err
@@ -770,7 +765,7 @@
 	if result.FeeSum > 0 {
 		config.Base.ConsoleWriter.Println(fmt.Sprintf("Paid %s fees for transaction(s).", util.AmountToString(result.FeeSum, 8)))
 	}
-	if err := saveTxProofs(cmd, result.Proofs, config.Base.ConsoleWriter); err != nil {
+	if err := saveTxProofs(cmd, result.GetProofs(), config.Base.ConsoleWriter); err != nil {
 		return fmt.Errorf("saving transaction proof(s): %w", err)
 	}
 	return err
@@ -1017,7 +1012,7 @@
 	if result.FeeSum > 0 {
 		config.Base.ConsoleWriter.Println(fmt.Sprintf("Paid %s fees for transaction(s).", util.AmountToString(result.FeeSum, 8)))
 	}
-	if err := saveTxProofs(cmd, result.Proofs, config.Base.ConsoleWriter); err != nil {
+	if err := saveTxProofs(cmd, result.GetProofs(), config.Base.ConsoleWriter); err != nil {
 		return fmt.Errorf("saving transaction proof(s): %w", err)
 	}
 	return nil
@@ -1067,7 +1062,7 @@
 	if result.FeeSum > 0 {
 		config.Base.ConsoleWriter.Println(fmt.Sprintf("Paid %s fees for transaction(s).", util.AmountToString(result.FeeSum, 8)))
 	}
-	if err := saveTxProofs(cmd, result.Proofs, config.Base.ConsoleWriter); err != nil {
+	if err := saveTxProofs(cmd, result.GetProofs(), config.Base.ConsoleWriter); err != nil {
 		return fmt.Errorf("saving transaction proof(s): %w", err)
 	}
 	return err
