--- conflicted
+++ resolved
@@ -209,18 +209,13 @@
 	network := NewAlphabillNetwork(t)
 	tokensPart, err := network.abNetwork.GetNodePartition(tokentxs.DefaultTokenTxSystemIdentifier)
 	require.NoError(t, err)
-<<<<<<< HEAD
-	w1.Shutdown()
-	w2, homedirW2 := createNewTokenWallet(t, backendUrl)
-=======
 	homedir := network.walletHomedir
 	w1key := network.walletKey1
 	backendUrl := network.tokenBackendURL
 	tokenBackendClient := network.tokenBackendClient
 	ctx := network.ctx
 
-	w2, _ := createNewTokenWallet(t, backendUrl) // homedirW2
->>>>>>> cff40b44
+	w2, homedirW2 := createNewTokenWallet(t, backendUrl)
 	w2key, err := w2.GetAccountManager().GetAccountKey(0)
 	require.NoError(t, err)
 	w2.Shutdown()
@@ -249,21 +244,14 @@
 	execTokensCmd(t, homedir, fmt.Sprintf("new fungible  -r %s --type %X --amount 1.1", backendUrl, typeID))
 	execTokensCmd(t, homedir, fmt.Sprintf("new fungible  -r %s --type %X --amount 1.11", backendUrl, typeID))
 	execTokensCmd(t, homedir, fmt.Sprintf("new fungible  -r %s --type %X --amount 1.111", backendUrl, typeID))
-<<<<<<< HEAD
-	require.Eventually(t, testpartition.BlockchainContains(partition, crit(3000)), test.WaitDuration, test.WaitTick)
-	require.Eventually(t, testpartition.BlockchainContains(partition, crit(1100)), test.WaitDuration, test.WaitTick)
-	require.Eventually(t, testpartition.BlockchainContains(partition, crit(1110)), test.WaitDuration, test.WaitTick)
-	require.Eventually(t, testpartition.BlockchainContains(partition, crit(1111)), test.WaitDuration, test.WaitTick)
-	// mint tokens from w1 and set the owner to w2
-	execTokensCmd(t, homedir, fmt.Sprintf("new fungible  -r %s --type %X --amount 2.222 --bearer-clause ptpkh:0x%X", backendUrl, typeID, w2key.PubKeyHash.Sha256))
-	require.Eventually(t, testpartition.BlockchainContains(partition, crit(2222)), test.WaitDuration, test.WaitTick)
-	verifyStdout(t, execTokensCmd(t, homedirW2, fmt.Sprintf("list fungible -r %s", backendUrl)), "amount='2.222'")
-=======
 	require.Eventually(t, testpartition.BlockchainContains(tokensPart, crit(3000)), test.WaitDuration, test.WaitTick)
 	require.Eventually(t, testpartition.BlockchainContains(tokensPart, crit(1100)), test.WaitDuration, test.WaitTick)
 	require.Eventually(t, testpartition.BlockchainContains(tokensPart, crit(1110)), test.WaitDuration, test.WaitTick)
 	require.Eventually(t, testpartition.BlockchainContains(tokensPart, crit(1111)), test.WaitDuration, test.WaitTick)
->>>>>>> cff40b44
+	// mint tokens from w1 and set the owner to w2
+	execTokensCmd(t, homedir, fmt.Sprintf("new fungible  -r %s --type %X --amount 2.222 --bearer-clause ptpkh:0x%X", backendUrl, typeID, w2key.PubKeyHash.Sha256))
+	require.Eventually(t, testpartition.BlockchainContains(tokensPart, crit(2222)), test.WaitDuration, test.WaitTick)
+	verifyStdout(t, execTokensCmd(t, homedirW2, fmt.Sprintf("list fungible -r %s", backendUrl)), "amount='2.222'")
 
 	// test send fails
 	execTokensCmdWithError(t, homedir, fmt.Sprintf("send fungible -r %s --type %X --amount 2 --address 0x%X -k 1", backendUrl, nonExistingTypeId, w2key.PubKey), fmt.Sprintf("failed to load type with id %X", nonExistingTypeId))
@@ -307,6 +295,7 @@
 
 	walletHomedir string
 	walletKey1    *account.AccountKey
+	walletKey2    *account.AccountKey
 	ctx           context.Context
 }
 
@@ -351,6 +340,9 @@
 	require.NotNil(t, w1)
 	t.Cleanup(w1.Shutdown)
 	w1key, err := w1.GetAccountManager().GetAccountKey(0)
+	_, _, err = am.AddAccount()
+	require.NoError(t, err)
+	w1key2, err := w1.GetAccountManager().GetAccountKey(1)
 
 	spendInitialBillWithFeeCredits(t, abNet, initialBill, hexutil.Encode(w1key.PubKey))
 	time.Sleep(2 * time.Second) // TODO dynamic sleep
@@ -372,6 +364,7 @@
 		tokenBackendURL:    tokenBackendURL,
 		walletHomedir:      homedirW1,
 		walletKey1:         w1key,
+		walletKey2:         w1key2,
 		ctx:                ctx,
 	}
 }