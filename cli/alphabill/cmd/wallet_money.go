--- conflicted
+++ resolved
@@ -6,7 +6,6 @@
 	"crypto"
 	"errors"
 	"fmt"
-<<<<<<< HEAD
 	abcrypto "github.com/alphabill-org/alphabill/internal/crypto"
 	"github.com/alphabill-org/alphabill/internal/txsystem"
 	"github.com/alphabill-org/alphabill/internal/util"
@@ -17,8 +16,6 @@
 	"github.com/holiman/uint256"
 	"golang.org/x/sync/errgroup"
 	"golang.org/x/term"
-=======
->>>>>>> 63683916
 	"io"
 	"os"
 	"path/filepath"
@@ -31,14 +28,8 @@
 	"github.com/alphabill-org/alphabill/pkg/wallet/account"
 
 	wlog "github.com/alphabill-org/alphabill/pkg/wallet/log"
-<<<<<<< HEAD
-=======
-	"github.com/alphabill-org/alphabill/pkg/wallet/money"
-
->>>>>>> 63683916
 	"github.com/ethereum/go-ethereum/common/hexutil"
 	"github.com/spf13/cobra"
-	"golang.org/x/term"
 )
 
 type walletConfig struct {
@@ -54,26 +45,26 @@
 	passwordPromptUsage     = "password (interactive from prompt)"
 	passwordArgUsage        = "password (non-interactive from args)"
 
-	alphabillNodeURLCmdName    = "alphabill-uri"
-	alphabillApiURLCmdName = "alphabill-api-uri"
-	seedCmdName            = "seed"
-	addressCmdName         = "address"
-	amountCmdName          = "amount"
-	passwordPromptCmdName  = "password"
-	passwordArgCmdName     = "pn"
-	logFileCmdName         = "log-file"
-	logLevelCmdName        = "log-level"
-	walletLocationCmdName  = "wallet-location"
-	keyCmdName             = "key"
-	waitForConfCmdName     = "wait-for-confirmation"
-	totalCmdName           = "total"
-	quietCmdName           = "quiet"
-	showUnswappedCmdName   = "show-unswapped"
-	maxTxFailedTries       = 3
-	txBufferFullErrMsg     = "tx buffer is full"
-	dcTimeoutBlockCount    = 10
-	swapTimeoutBlockCount  = 60
-	txTimeoutBlockCount    = 100
+	alphabillNodeURLCmdName = "alphabill-uri"
+	alphabillApiURLCmdName  = "alphabill-api-uri"
+	seedCmdName             = "seed"
+	addressCmdName          = "address"
+	amountCmdName           = "amount"
+	passwordPromptCmdName   = "password"
+	passwordArgCmdName      = "pn"
+	logFileCmdName          = "log-file"
+	logLevelCmdName         = "log-level"
+	walletLocationCmdName   = "wallet-location"
+	keyCmdName              = "key"
+	waitForConfCmdName      = "wait-for-confirmation"
+	totalCmdName            = "total"
+	quietCmdName            = "quiet"
+	showUnswappedCmdName    = "show-unswapped"
+	maxTxFailedTries        = 3
+	txBufferFullErrMsg      = "tx buffer is full"
+	dcTimeoutBlockCount     = 10
+	swapTimeoutBlockCount   = 60
+	txTimeoutBlockCount     = 100
 )
 
 // newWalletCmd creates a new cobra command for the wallet component.
