package cmd

import (
	"bytes"
	"context"
	"fmt"
	"net/url"
	"os"
	"path/filepath"
	"strings"
	"testing"

	abcrypto "github.com/alphabill-org/alphabill/internal/crypto"
	"github.com/alphabill-org/alphabill/internal/rma"
	test "github.com/alphabill-org/alphabill/internal/testutils"
	"github.com/alphabill-org/alphabill/internal/testutils/net"
	testpartition "github.com/alphabill-org/alphabill/internal/testutils/partition"
	"github.com/alphabill-org/alphabill/internal/txsystem"
	"github.com/alphabill-org/alphabill/internal/txsystem/fc"
	"github.com/alphabill-org/alphabill/internal/txsystem/tokens"
	"github.com/alphabill-org/alphabill/pkg/wallet/account"
	wlog "github.com/alphabill-org/alphabill/pkg/wallet/log"
	tw "github.com/alphabill-org/alphabill/pkg/wallet/tokens"
	twb "github.com/alphabill-org/alphabill/pkg/wallet/tokens/backend"
	"github.com/alphabill-org/alphabill/pkg/wallet/tokens/client"
	"github.com/spf13/cobra"
	"github.com/stretchr/testify/require"
)

func TestListTokensCommandInputs(t *testing.T) {
	tests := []struct {
		name          string
		args          []string
		accountNumber uint64
		expectedKind  twb.Kind
		expectedPass  string
	}{
		{
			name:          "list all tokens",
			args:          []string{},
			accountNumber: 0, // all tokens
			expectedKind:  twb.Any,
		},
		{
			name:          "list all tokens, encrypted wallet",
			args:          []string{"--pn", "some pass phrase"},
			accountNumber: 0, // all tokens
			expectedKind:  twb.Any,
			expectedPass:  "some pass phrase",
		},
		{
			name:          "list account tokens",
			args:          []string{"--key", "3"},
			accountNumber: 3,
			expectedKind:  twb.Any,
		},
		{
			name:          "list all fungible tokens",
			args:          []string{"fungible"},
			accountNumber: 0,
			expectedKind:  twb.Fungible,
		},
		{
			name:          "list account fungible tokens",
			args:          []string{"fungible", "--key", "4"},
			accountNumber: 4,
			expectedKind:  twb.Fungible,
		},
		{
			name:          "list account fungible tokens, encrypted wallet",
			args:          []string{"fungible", "--key", "4", "--pn", "some pass phrase"},
			accountNumber: 4,
			expectedKind:  twb.Fungible,
			expectedPass:  "some pass phrase",
		},
		{
			name:          "list all non-fungible tokens",
			args:          []string{"non-fungible"},
			accountNumber: 0,
			expectedKind:  twb.NonFungible,
		},
		{
			name:          "list account non-fungible tokens",
			args:          []string{"non-fungible", "--key", "5"},
			accountNumber: 5,
			expectedKind:  twb.NonFungible,
		},
		{
			name:          "list account non-fungible tokens, encrypted walled",
			args:          []string{"non-fungible", "--key", "5", "--pn", "some pass phrase"},
			accountNumber: 5,
			expectedKind:  twb.NonFungible,
			expectedPass:  "some pass phrase",
		},
	}
	for _, tt := range tests {
		t.Run(tt.name, func(t *testing.T) {
			exec := false
			cmd := tokenCmdList(&walletConfig{}, func(cmd *cobra.Command, config *walletConfig, kind twb.Kind, accountNumber *uint64) error {
				require.Equal(t, tt.accountNumber, *accountNumber)
				require.Equal(t, tt.expectedKind, kind)
				if len(tt.expectedPass) > 0 {
					passwordFromArg, err := cmd.Flags().GetString(passwordArgCmdName)
					require.NoError(t, err)
					require.Equal(t, tt.expectedPass, passwordFromArg)
				}
				exec = true
				return nil
			})
			cmd.SetArgs(tt.args)
			err := cmd.Execute()
			require.NoError(t, err)
			require.True(t, exec)
		})
	}
}

func TestListTokensTypesCommandInputs(t *testing.T) {
	tests := []struct {
		name         string
		args         []string
		expectedKind twb.Kind
		expectedPass string
	}{
		{
			name:         "list all tokens",
			args:         []string{},
			expectedKind: twb.Any,
		},
		{
			name:         "list all tokens, encrypted wallet",
			args:         []string{"--pn", "test pass phrase"},
			expectedKind: twb.Any,
			expectedPass: "test pass phrase",
		},
		{
			name:         "list all fungible tokens",
			args:         []string{"fungible"},
			expectedKind: twb.Fungible,
		},
		{
			name:         "list all fungible tokens, encrypted wallet",
			args:         []string{"fungible", "--pn", "test pass phrase"},
			expectedKind: twb.Fungible,
			expectedPass: "test pass phrase",
		},
		{
			name:         "list all non-fungible tokens",
			args:         []string{"non-fungible"},
			expectedKind: twb.NonFungible,
		},
		{
			name:         "list all non-fungible tokens, encrypted wallet",
			args:         []string{"non-fungible", "--pn", "test pass phrase"},
			expectedKind: twb.NonFungible,
			expectedPass: "test pass phrase",
		},
	}
	for _, tt := range tests {
		t.Run(tt.name, func(t *testing.T) {
			exec := false
			cmd := tokenCmdListTypes(&walletConfig{}, func(cmd *cobra.Command, config *walletConfig, kind twb.Kind) error {
				require.Equal(t, tt.expectedKind, kind)
				if len(tt.expectedPass) != 0 {
					passwordFromArg, err := cmd.Flags().GetString(passwordArgCmdName)
					require.NoError(t, err)
					require.Equal(t, tt.expectedPass, passwordFromArg)
				}
				exec = true
				return nil
			})
			cmd.SetArgs(tt.args)
			err := cmd.Execute()
			require.NoError(t, err)
			require.True(t, exec)
		})
	}
}

func TestWalletCreateFungibleTokenTypeCmd_SymbolFlag(t *testing.T) {
	homedir := createNewTestWallet(t)
	// missing symbol parameter
	_, err := execCommand(homedir, "token new-type fungible --decimals 3")
	require.ErrorContains(t, err, "required flag(s) \"symbol\" not set")
	// symbol parameter not set
	_, err = execCommand(homedir, "token new-type fungible --symbol")
	require.EqualError(t, err, `flag needs an argument: --symbol`)
	// there currently are no restrictions on symbol length on CLI side
}

func TestWalletCreateFungibleTokenTypeCmd_TypeIdlFlag(t *testing.T) {
	homedir := createNewTestWallet(t)
	// hidden parameter type (not a mandatory parameter)
	_, err := execCommand(homedir, "token new-type fungible --symbol \"@1\" --type")
	require.ErrorContains(t, err, "flag needs an argument: --type")
	_, err = execCommand(homedir, "token new-type fungible --symbol \"@1\" --type 011")
	require.ErrorContains(t, err, "invalid argument \"011\" for \"--type\" flag: encoding/hex: odd length hex string")
	_, err = execCommand(homedir, "token new-type fungible --symbol \"@1\" --type foo")
	require.ErrorContains(t, err, "invalid argument \"foo\" for \"--type\" flag")
	// there currently are no restrictions on type length on CLI side
}

func TestWalletCreateFungibleTokenTypeCmd_DecimalsFlag(t *testing.T) {
	homedir := createNewTestWallet(t)
	// hidden parameter type (not a mandatory parameter)
	_, err := execCommand(homedir, "token new-type fungible --symbol \"@1\" --decimals")
	require.ErrorContains(t, err, "flag needs an argument: --decimals")
	_, err = execCommand(homedir, "token new-type fungible --symbol \"@1\" --decimals foo")
	require.ErrorContains(t, err, "invalid argument \"foo\" for \"--decimals\" flag")
	_, err = execCommand(homedir, "token new-type fungible --symbol \"@1\" --decimals -1")
	require.ErrorContains(t, err, "invalid argument \"-1\" for \"--decimals\"")
	_, err = execCommand(homedir, "token new-type fungible --symbol \"@1\" --decimals 9")
	require.ErrorContains(t, err, "argument \"9\" for \"--decimals\" flag is out of range, max value 8")
}

func TestWalletCreateFungibleTokenCmd_TypeFlag(t *testing.T) {
	homedir := createNewTestWallet(t)
	_, err := execCommand(homedir, "token new fungible --type A8B")
	require.ErrorContains(t, err, "invalid argument \"A8B\" for \"--type\" flag: encoding/hex: odd length hex string")
	_, err = execCommand(homedir, "token new fungible --type nothex")
	require.ErrorContains(t, err, "invalid argument \"nothex\" for \"--type\" flag: encoding/hex: invalid byte")
	_, err = execCommand(homedir, "token new fungible --amount 4")
	require.ErrorContains(t, err, "required flag(s) \"type\" not set")
}

func TestWalletCreateFungibleTokenCmd_AmountFlag(t *testing.T) {
	homedir := createNewTestWallet(t)
	_, err := execCommand(homedir, "token new fungible --type A8BB")
	require.ErrorContains(t, err, "required flag(s) \"amount\" not set")
}

func TestWalletCreateNonFungibleTokenCmd_TypeFlag(t *testing.T) {
	type args struct {
		cmdParams string
	}
	tests := []struct {
		name       string
		args       args
		want       []byte
		wantErrStr string
	}{
		{
			name:       "missing token type parameter",
			args:       args{cmdParams: "token new non-fungible --data 12AB"},
			wantErrStr: "required flag(s) \"type\" not set",
		},
		{
			name:       "missing token type parameter has no value",
			args:       args{cmdParams: "token new non-fungible --type"},
			wantErrStr: "flag needs an argument: --type",
		},
		{
			name:       "type parameter is not hex encoded",
			args:       args{cmdParams: "token new non-fungible --type 11dummy"},
			wantErrStr: "invalid argument \"11dummy\" for \"--type\" flag",
		},
		{
			name:       "type parameter is odd length",
			args:       args{cmdParams: "token new non-fungible --type A8B08"},
			wantErrStr: "invalid argument \"A8B08\" for \"--type\" flag: encoding/hex: odd length hex string",
		},
	}
	for _, tt := range tests {
		t.Run(tt.name, func(t *testing.T) {
			homedir := createNewTestWallet(t)
			_, err := execCommand(homedir, tt.args.cmdParams)
			if len(tt.wantErrStr) != 0 {
				require.ErrorContains(t, err, tt.wantErrStr)
			} else {
				require.NoError(t, err)
			}
		})
	}
}

func TestWalletCreateNonFungibleTokenCmd_TokenIdFlag(t *testing.T) {
	//token-identifier parameter is odd length
	homedir := createNewTestWallet(t)
	_, err := execCommand(homedir, "token new non-fungible --type A8B0 --token-identifier A8B09")
	require.ErrorContains(t, err, "invalid argument \"A8B09\" for \"--token-identifier\" flag: encoding/hex: odd length hex string")
	_, err = execCommand(homedir, "token new non-fungible --type A8B0 --token-identifier nothex")
	require.ErrorContains(t, err, "invalid argument \"nothex\" for \"--token-identifier\" flag: encoding/hex: invalid byte")
}

func TestWalletCreateNonFungibleTokenCmd_DataFileFlag(t *testing.T) {
	data := make([]byte, maxBinaryFile64Kb+1)
	tmpfile, err := os.CreateTemp(t.TempDir(), "test")
	require.NoError(t, err)
	_, err = tmpfile.Write(data)
	require.NoError(t, err)

	tests := []struct {
		name       string
		cmdParams  string
		want       []byte
		wantErrStr string
	}{
		{
			name:       "both data and data-file specified",
			cmdParams:  "token new non-fungible --type 12AB --data 1122aabb --data-file=/tmp/test/foo.bin",
			wantErrStr: "if any flags in the group [data data-file] are set none of the others can be; [data data-file] were all set",
		},
		{
			name:       "data-file not found",
			cmdParams:  "token new non-fungible --type 12AB --data-file=/tmp/test/foo.bin",
			wantErrStr: "data-file read error: stat /tmp/test/foo.bin: no such file or directory",
		},
		{
			name:       "data-file too big",
			cmdParams:  "token new non-fungible --type 12AB --data-file=" + tmpfile.Name(),
			wantErrStr: "data-file read error: file size over 64Kb limit",
		},
	}
	for _, tt := range tests {
		t.Run(tt.name, func(t *testing.T) {
			homedir := createNewTestWallet(t)
			_, err := execCommand(homedir, tt.cmdParams)
			if len(tt.wantErrStr) != 0 {
				require.ErrorContains(t, err, tt.wantErrStr)
			} else {
				require.NoError(t, err)
			}
		})
	}
}

func TestWalletUpdateNonFungibleTokenDataCmd_Flags(t *testing.T) {
	data := make([]byte, maxBinaryFile64Kb+1)
	tmpfile, err := os.CreateTemp(t.TempDir(), "test")
	require.NoError(t, err)
	_, err = tmpfile.Write(data)
	require.NoError(t, err)

	tests := []struct {
		name       string
		cmdParams  string
		want       []byte
		wantErrStr string
	}{
		{
			name:       "both data and data-file specified",
			cmdParams:  "token update --token-identifier 12AB --data 1122aabb --data-file=/tmp/test/foo.bin",
			wantErrStr: "if any flags in the group [data data-file] are set none of the others can be; [data data-file] were all set",
		},
		{
			name:       "data-file not found",
			cmdParams:  "token update --token-identifier 12AB --data-file=/tmp/test/foo.bin",
			wantErrStr: "data-file read error: stat /tmp/test/foo.bin: no such file or directory",
		},
		{
			name:       "data-file too big",
			cmdParams:  "token update --token-identifier 12AB --data-file=" + tmpfile.Name(),
			wantErrStr: "data-file read error: file size over 64Kb limit",
		},
		{
			name:       "update nft: both data flags missing",
			cmdParams:  "token update --token-identifier 12AB",
			wantErrStr: "either of ['--data', '--data-file'] flags must be specified",
		},
		{
			name:       "update nft: token id missing",
			cmdParams:  "token update",
			wantErrStr: "required flag(s) \"token-identifier\" not set",
		},
	}
	for _, tt := range tests {
		t.Run(tt.name, func(t *testing.T) {
			homedir := createNewTestWallet(t)
			_, err := execCommand(homedir, tt.cmdParams)
			if len(tt.wantErrStr) != 0 {
				require.ErrorContains(t, err, tt.wantErrStr)
			} else {
				require.NoError(t, err)
			}
		})
	}
}

// tokenID == nil means first token will be considered as success
func ensureTokenIndexed(t *testing.T, ctx context.Context, api *client.TokenBackend, ownerPubKey []byte, tokenID twb.TokenID) *twb.TokenUnit {
	var res *twb.TokenUnit
	require.Eventually(t, func() bool {
		offsetKey := ""
		var tokens []twb.TokenUnit
		var err error
		for {
			tokens, offsetKey, err = api.GetTokens(ctx, twb.Any, ownerPubKey, offsetKey, 0)
			require.NoError(t, err)
			for _, token := range tokens {
				if tokenID == nil {
					res = &token
					return true
				}
				if bytes.Equal(token.ID, tokenID) {
					res = &token
					return true
				}
			}
			if offsetKey == "" {
				break
			}
		}
		return false
	}, 2*test.WaitDuration, test.WaitTick)
	return res
}

func ensureTokenTypeIndexed(t *testing.T, ctx context.Context, api *client.TokenBackend, creatorPubKey []byte, typeID twb.TokenTypeID) *twb.TokenUnitType {
	var res *twb.TokenUnitType
	require.Eventually(t, func() bool {
		offsetKey := ""
		var types []twb.TokenUnitType
		var err error
		for {
			types, offsetKey, err = api.GetTokenTypes(ctx, twb.Any, creatorPubKey, offsetKey, 0)
			require.NoError(t, err)
			for _, t := range types {
				if bytes.Equal(t.ID, typeID) {
					res = &t
					return true
				}
			}
			if offsetKey == "" {
				break
			}
		}
		return false
	}, 2*test.WaitDuration, test.WaitTick)
	return res
}

func startTokensPartition(t *testing.T) (*testpartition.AlphabillPartition, string) {
	tokensState := rma.NewWithSHA256()
	require.NotNil(t, tokensState)
	network, err := testpartition.NewNetwork(1,
		func(tb map[string]abcrypto.Verifier) txsystem.TransactionSystem {
			system, err := tokens.New(
				tokens.WithState(tokensState),
				tokens.WithTrustBase(tb),
				tokens.WithFeeCalculator(fc.FixedFee(0)), // 0 to disable fee module
			)
			require.NoError(t, err)
			return system
		}, tokens.DefaultTokenTxSystemIdentifier)
	require.NoError(t, err)
	t.Cleanup(func() {
		_ = network.Close()
	})

	listenAddr := fmt.Sprintf(":%d", net.GetFreeRandomPort(t))
	startRPCServer(t, network, listenAddr)
	dialAddr := "localhost" + listenAddr
	return network, dialAddr
}

func startTokensBackend(t *testing.T, nodeAddr string) (srvUri string, restApi *client.TokenBackend, ctx context.Context) {
	port, err := net.GetFreePort()
	require.NoError(t, err)
	host := fmt.Sprintf("localhost:%v", port)
	srvUri = "http://" + host
	cfg := twb.NewConfig(host, nodeAddr, filepath.Join(t.TempDir(), "backend.db"), wlog.GetLogger())
	addr, err := url.Parse(srvUri)
	require.NoError(t, err)
	restApi = client.New(*addr)

	var cancel context.CancelFunc
	ctx, cancel = context.WithCancel(context.Background())

	t.Cleanup(cancel)

	go func() {
		err = twb.Run(ctx, cfg)
		fmt.Println("token wallet ended")
	}()

	require.Eventually(t, func() bool {
<<<<<<< HEAD
		rn, err := restApi.GetRoundNumber(ctx)
		return err == nil && rn > 0
=======
		rn, _ := restApi.GetRoundNumber(ctx)
		return rn > 0
>>>>>>> d4a3868a
	}, test.WaitDuration, test.WaitTick)

	return
}

func createNewTokenWallet(t *testing.T, addr string) (*tw.Wallet, string) {
	homeDir := t.TempDir()
	walletDir := filepath.Join(homeDir, "wallet")
	am, err := account.NewManager(walletDir, "", true)
	require.NoError(t, err)
	require.NoError(t, am.CreateKeys(""))

	w, err := tw.New(tokens.DefaultTokenTxSystemIdentifier, addr, am, false)
	require.NoError(t, err)
	require.NotNil(t, w)

	return w, homeDir
}

func execTokensCmdWithError(t *testing.T, homedir string, command string, expectedError string) {
	_, err := doExecTokensCmd(homedir, command)
	require.ErrorContains(t, err, expectedError)
}

func execTokensCmd(t *testing.T, homedir string, command string) *testConsoleWriter {
	outputWriter, err := doExecTokensCmd(homedir, command)
	require.NoError(t, err)

	return outputWriter
}

func doExecTokensCmd(homedir string, command string) (*testConsoleWriter, error) {
	outputWriter := &testConsoleWriter{}
	consoleWriter = outputWriter

	cmd := New()
	args := "wallet token --log-level DEBUG --home " + homedir + " " + command
	cmd.baseCmd.SetArgs(strings.Split(args, " "))

	return outputWriter, cmd.addAndExecuteCommand(context.Background())
}

func randomID(t *testing.T) []byte {
	id, err := tw.RandomID()
	require.NoError(t, err)
	return id
}

func verifyStdoutEventually(t *testing.T, exec func() *testConsoleWriter, expectedLines ...string) {
	require.Eventually(t, func() bool {
		joined := strings.Join(exec().lines, "\n")
		res := true
		for _, expectedLine := range expectedLines {
			res = res && strings.Contains(joined, expectedLine)
		}
		return res
	}, test.WaitDuration, test.WaitTick)
}<|MERGE_RESOLUTION|>--- conflicted
+++ resolved
@@ -474,13 +474,8 @@
 	}()
 
 	require.Eventually(t, func() bool {
-<<<<<<< HEAD
 		rn, err := restApi.GetRoundNumber(ctx)
 		return err == nil && rn > 0
-=======
-		rn, _ := restApi.GetRoundNumber(ctx)
-		return rn > 0
->>>>>>> d4a3868a
 	}, test.WaitDuration, test.WaitTick)
 
 	return
