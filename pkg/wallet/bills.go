--- conflicted
+++ resolved
@@ -29,20 +29,11 @@
 	// used to be protobuf defined Bill struct used as import/export/download/upload unified schema across applications
 	// possibly can be removed as import/export/download/upoad feature was dropped
 	Bill struct {
-<<<<<<< HEAD
 		Id           []byte `json:"id,omitempty"`
 		Value        uint64 `json:"value,omitempty,string"`
 		TxHash       []byte `json:"tx_hash,omitempty"`
 		TxRecordHash []byte `json:"tx_record_hash,omitempty"`
-		IsDcBill     bool   `json:"is_dc_bill,omitempty"`
-		TxProof      *Proof `json:"tx_proof,omitempty"`
-		// block number when fee credit bill balance was last updated
-		FcBlockNumber uint64 `json:"fc_block_number,omitempty,string"`
-=======
-		Id      []byte `json:"id,omitempty"`
-		Value   uint64 `json:"value,omitempty,string"`
-		TxHash  []byte `json:"tx_hash,omitempty"`
-		DcNonce []byte `json:"dc_nonce,omitempty"`
+		DcNonce      []byte `json:"dc_nonce,omitempty"`
 
 		// fcb specific fields
 		// AddFCTxHash last add fee credit tx hash
@@ -52,7 +43,6 @@
 	BillProof struct {
 		Bill    *Bill
 		TxProof *Proof
->>>>>>> 74edd1f6
 	}
 )
 
