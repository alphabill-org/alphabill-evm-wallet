--- conflicted
+++ resolved
@@ -31,16 +31,10 @@
 	GetTokenType(id TokenTypeID) (*TokenUnitType, error)
 	QueryTokenType(kind Kind, creator wallet.PubKey, startKey TokenTypeID, count int) ([]*TokenUnitType, TokenTypeID, error)
 	GetToken(id TokenID) (*TokenUnit, error)
-<<<<<<< HEAD
 	QueryTokens(kind Kind, owner wallet.Predicate, startKey TokenID, count int) ([]*TokenUnit, TokenID, error)
 	SaveTokenTypeCreator(id TokenTypeID, kind Kind, creator wallet.PubKey) error
 	GetTxProof(unitID wallet.UnitID, txHash wallet.TxHash) (*wallet.Proof, error)
-=======
-	QueryTokens(kind Kind, owner Predicate, startKey TokenID, count int) ([]*TokenUnit, TokenID, error)
-	SaveTokenTypeCreator(id TokenTypeID, kind Kind, creator PubKey) error
-	GetTxProof(unitID UnitID, txHash TxHash) (*Proof, error)
-	GetFeeCreditBill(unitID UnitID) (*FeeCreditBill, error)
->>>>>>> cff40b44
+	GetFeeCreditBill(unitID wallet.UnitID) (*FeeCreditBill, error)
 }
 
 type abClient interface {
@@ -299,7 +293,7 @@
 
 func (api *restAPI) getFeeCreditBill(w http.ResponseWriter, r *http.Request) {
 	vars := mux.Vars(r)
-	unitID, err := parseHex[UnitID](vars["unitId"], true)
+	unitID, err := parseHex[wallet.UnitID](vars["unitId"], true)
 	if err != nil {
 		api.invalidParamResponse(w, "unitId", err)
 		return
