--- conflicted
+++ resolved
@@ -47,14 +47,7 @@
 
 const maxResponseItems = 100
 
-<<<<<<< HEAD
-func (api *restAPI) endpoints() http.Handler {
-=======
-//go:embed swagger/*
-var swaggerFiles embed.FS
-
 func (api *tokensRestAPI) endpoints() http.Handler {
->>>>>>> 74edd1f6
 	apiRouter := mux.NewRouter().StrictSlash(true).PathPrefix("/api").Subrouter()
 
 	// add cors middleware
