--- conflicted
+++ resolved
@@ -13,11 +13,8 @@
 	"testing"
 	"time"
 
-<<<<<<< HEAD
 	"github.com/alphabill-org/alphabill/pkg/wallet"
-=======
 	"github.com/holiman/uint256"
->>>>>>> cff40b44
 	"google.golang.org/protobuf/proto"
 	"google.golang.org/protobuf/types/known/anypb"
 
@@ -175,17 +172,11 @@
 	getToken         func(id TokenID) (*TokenUnit, error)
 	queryTokens      func(kind Kind, owner wallet.Predicate, startKey TokenID, count int) ([]*TokenUnit, TokenID, error)
 	getTokenType     func(id TokenTypeID) (*TokenUnitType, error)
-<<<<<<< HEAD
 	queryTTypes      func(kind Kind, creator wallet.PubKey, startKey TokenTypeID, count int) ([]*TokenUnitType, TokenTypeID, error)
 	saveTTypeCreator func(id TokenTypeID, kind Kind, creator wallet.PubKey) error
 	getTxProof       func(unitID wallet.UnitID, txHash wallet.TxHash) (*wallet.Proof, error)
-=======
-	queryTTypes      func(kind Kind, creator PubKey, startKey TokenTypeID, count int) ([]*TokenUnitType, TokenTypeID, error)
-	saveTTypeCreator func(id TokenTypeID, kind Kind, creator PubKey) error
-	getTxProof       func(unitID UnitID, txHash TxHash) (*Proof, error)
-	getFeeCreditBill func(unitID UnitID) (*FeeCreditBill, error)
-	setFeeCreditBill func(fcb *FeeCreditBill, proof *Proof) error
->>>>>>> cff40b44
+	getFeeCreditBill func(unitID wallet.UnitID) (*FeeCreditBill, error)
+	setFeeCreditBill func(fcb *FeeCreditBill, proof *wallet.Proof) error
 }
 
 func (ms *mockStorage) Close() error { return nil }
@@ -267,14 +258,14 @@
 	return nil, fmt.Errorf("unexpected GetTxProof call")
 }
 
-func (ms *mockStorage) GetFeeCreditBill(unitID UnitID) (*FeeCreditBill, error) {
+func (ms *mockStorage) GetFeeCreditBill(unitID wallet.UnitID) (*FeeCreditBill, error) {
 	if ms.getFeeCreditBill != nil {
 		return ms.getFeeCreditBill(unitID)
 	}
 	return nil, fmt.Errorf("unexpected GetFeeCredit call")
 }
 
-func (ms *mockStorage) SetFeeCreditBill(fcb *FeeCreditBill, proof *Proof) error {
+func (ms *mockStorage) SetFeeCreditBill(fcb *FeeCreditBill, proof *wallet.Proof) error {
 	if ms.setFeeCreditBill != nil {
 		return ms.setFeeCreditBill(fcb, proof)
 	}
