--- conflicted
+++ resolved
@@ -3,11 +3,7 @@
 import (
 	"bytes"
 	"context"
-<<<<<<< HEAD
-=======
-	"crypto"
 	"errors"
->>>>>>> cff40b44
 	"fmt"
 	"net/url"
 	"strings"
@@ -37,10 +33,6 @@
 )
 
 var (
-<<<<<<< HEAD
-=======
-	errAttributesMissing = errors.New("attributes missing")
->>>>>>> cff40b44
 	errInvalidURILength  = fmt.Errorf("URI exceeds the maximum allowed size of %v bytes", uriMaxSize)
 	errInvalidDataLength = fmt.Errorf("data exceeds the maximum allowed size of %v bytes", dataMaxSize)
 	errInvalidNameLength = fmt.Errorf("name exceeds the maximum allowed size of %v bytes", nameMaxSize)
@@ -60,29 +52,19 @@
 	}
 
 	TokenBackend interface {
-<<<<<<< HEAD
-		GetToken(ctx context.Context, id twb.TokenID) (*twb.TokenUnit, error)
-		GetTokens(ctx context.Context, kind twb.Kind, owner wallet.PubKey, offsetKey string, limit int) ([]twb.TokenUnit, string, error)
-		GetTokenTypes(ctx context.Context, kind twb.Kind, creator wallet.PubKey, offsetKey string, limit int) ([]twb.TokenUnitType, string, error)
-		GetTypeHierarchy(ctx context.Context, id twb.TokenTypeID) ([]twb.TokenUnitType, error)
+		GetToken(ctx context.Context, id backend.TokenID) (*backend.TokenUnit, error)
+		GetTokens(ctx context.Context, kind backend.Kind, owner wallet.PubKey, offsetKey string, limit int) ([]backend.TokenUnit, string, error)
+		GetTokenTypes(ctx context.Context, kind backend.Kind, creator wallet.PubKey, offsetKey string, limit int) ([]backend.TokenUnitType, string, error)
+		GetTypeHierarchy(ctx context.Context, id backend.TokenTypeID) ([]backend.TokenUnitType, error)
 		GetRoundNumber(ctx context.Context) (uint64, error)
 		PostTransactions(ctx context.Context, pubKey wallet.PubKey, txs *txsystem.Transactions) error
 		GetTxProof(ctx context.Context, unitID wallet.UnitID, txHash wallet.TxHash) (*wallet.Proof, error)
-=======
-		GetToken(ctx context.Context, id backend.TokenID) (*backend.TokenUnit, error)
-		GetTokens(ctx context.Context, kind backend.Kind, owner backend.PubKey, offsetKey string, limit int) ([]backend.TokenUnit, string, error)
-		GetTokenTypes(ctx context.Context, kind backend.Kind, creator backend.PubKey, offsetKey string, limit int) ([]backend.TokenUnitType, string, error)
-		GetTypeHierarchy(ctx context.Context, id backend.TokenTypeID) ([]backend.TokenUnitType, error)
-		GetRoundNumber(ctx context.Context) (uint64, error)
-		PostTransactions(ctx context.Context, pubKey backend.PubKey, txs *txsystem.Transactions) error
-		GetTxProof(ctx context.Context, unitID backend.UnitID, txHash backend.TxHash) (*backend.Proof, error)
-		GetFeeCreditBill(ctx context.Context, unitID backend.UnitID) (*backend.FeeCreditBill, error)
+		GetFeeCreditBill(ctx context.Context, unitID wallet.UnitID) (*backend.FeeCreditBill, error)
 	}
 
 	MoneyDataProvider interface {
 		SystemID() []byte
 		fees.TxPublisher
->>>>>>> cff40b44
 	}
 )
 
@@ -119,11 +101,7 @@
 	return w.am
 }
 
-<<<<<<< HEAD
-func (w *Wallet) NewFungibleType(ctx context.Context, accNr uint64, attrs CreateFungibleTokenTypeAttributes, typeId twb.TokenTypeID, subtypePredicateArgs []*PredicateInput) (twb.TokenTypeID, error) {
-=======
-func (w *Wallet) NewFungibleType(ctx context.Context, accNr uint64, attrs *tokens.CreateFungibleTokenTypeAttributes, typeId backend.TokenTypeID, subtypePredicateArgs []*PredicateInput) (backend.TokenTypeID, error) {
->>>>>>> cff40b44
+func (w *Wallet) NewFungibleType(ctx context.Context, accNr uint64, attrs CreateFungibleTokenTypeAttributes, typeId backend.TokenTypeID, subtypePredicateArgs []*PredicateInput) (backend.TokenTypeID, error) {
 	log.Info("Creating new fungible token type")
 	if attrs.ParentTypeId != nil && !bytes.Equal(attrs.ParentTypeId, backend.NoParent) {
 		parentType, err := w.GetTokenType(ctx, attrs.ParentTypeId)
@@ -137,20 +115,12 @@
 	return w.newType(ctx, accNr, attrs.toProtobuf(), typeId, subtypePredicateArgs)
 }
 
-<<<<<<< HEAD
-func (w *Wallet) NewNonFungibleType(ctx context.Context, accNr uint64, attrs CreateNonFungibleTokenTypeAttributes, typeId twb.TokenTypeID, subtypePredicateArgs []*PredicateInput) (twb.TokenTypeID, error) {
-=======
-func (w *Wallet) NewNonFungibleType(ctx context.Context, accNr uint64, attrs *tokens.CreateNonFungibleTokenTypeAttributes, typeId backend.TokenTypeID, subtypePredicateArgs []*PredicateInput) (backend.TokenTypeID, error) {
->>>>>>> cff40b44
+func (w *Wallet) NewNonFungibleType(ctx context.Context, accNr uint64, attrs CreateNonFungibleTokenTypeAttributes, typeId backend.TokenTypeID, subtypePredicateArgs []*PredicateInput) (backend.TokenTypeID, error) {
 	log.Info("Creating new NFT type")
 	return w.newType(ctx, accNr, attrs.toProtobuf(), typeId, subtypePredicateArgs)
 }
 
-<<<<<<< HEAD
-func (w *Wallet) NewFungibleToken(ctx context.Context, accNr uint64, typeId twb.TokenTypeID, amount uint64, bearerPredicate wallet.Predicate, mintPredicateArgs []*PredicateInput) (twb.TokenID, error) {
-=======
-func (w *Wallet) NewFungibleToken(ctx context.Context, accNr uint64, typeId backend.TokenTypeID, amount uint64, mintPredicateArgs []*PredicateInput) (backend.TokenID, error) {
->>>>>>> cff40b44
+func (w *Wallet) NewFungibleToken(ctx context.Context, accNr uint64, typeId backend.TokenTypeID, amount uint64, bearerPredicate wallet.Predicate, mintPredicateArgs []*PredicateInput) (backend.TokenID, error) {
 	log.Info("Creating new fungible token")
 	attrs := &tokens.MintFungibleTokenAttributes{
 		Bearer:                           bearerPredicate,
@@ -161,19 +131,11 @@
 	return w.newToken(ctx, accNr, attrs, nil, mintPredicateArgs)
 }
 
-<<<<<<< HEAD
-func (w *Wallet) NewNFT(ctx context.Context, accNr uint64, attrs MintNonFungibleTokenAttributes, tokenId twb.TokenID, mintPredicateArgs []*PredicateInput) (twb.TokenID, error) {
+func (w *Wallet) NewNFT(ctx context.Context, accNr uint64, attrs MintNonFungibleTokenAttributes, tokenId backend.TokenID, mintPredicateArgs []*PredicateInput) (backend.TokenID, error) {
 	log.Info("Creating new NFT")
-=======
-func (w *Wallet) NewNFT(ctx context.Context, accNr uint64, attrs *tokens.MintNonFungibleTokenAttributes, tokenId backend.TokenID, mintPredicateArgs []*PredicateInput) (backend.TokenID, error) {
-	log.Info("Creating new NFT")
-	if attrs == nil {
-		return nil, errAttributesMissing
-	}
 	if len(attrs.Name) > nameMaxSize {
 		return nil, errInvalidNameLength
 	}
->>>>>>> cff40b44
 	if len(attrs.Uri) > uriMaxSize {
 		return nil, errInvalidURILength
 	}
@@ -278,15 +240,9 @@
 	return allTokensByAccountNumber, nil
 }
 
-<<<<<<< HEAD
-func (w *Wallet) getTokens(ctx context.Context, kind twb.Kind, pubKey wallet.PubKey) ([]*twb.TokenUnit, error) {
-	allTokens := make([]*twb.TokenUnit, 0)
-	var ts []twb.TokenUnit
-=======
-func (w *Wallet) getTokens(ctx context.Context, kind backend.Kind, pubKey backend.PubKey) ([]*backend.TokenUnit, error) {
+func (w *Wallet) getTokens(ctx context.Context, kind backend.Kind, pubKey wallet.PubKey) ([]*backend.TokenUnit, error) {
 	allTokens := make([]*backend.TokenUnit, 0)
 	var ts []backend.TokenUnit
->>>>>>> cff40b44
 	offsetKey := ""
 	var err error
 	for {
@@ -304,11 +260,7 @@
 	return allTokens, nil
 }
 
-<<<<<<< HEAD
-func (w *Wallet) GetToken(ctx context.Context, owner wallet.PubKey, kind twb.Kind, tokenId twb.TokenID) (*twb.TokenUnit, error) {
-=======
-func (w *Wallet) GetToken(ctx context.Context, owner backend.PubKey, kind backend.Kind, tokenId backend.TokenID) (*backend.TokenUnit, error) {
->>>>>>> cff40b44
+func (w *Wallet) GetToken(ctx context.Context, owner wallet.PubKey, kind backend.Kind, tokenId backend.TokenID) (*backend.TokenUnit, error) {
 	token, err := w.backend.GetToken(ctx, tokenId)
 	if err != nil {
 		return nil, fmt.Errorf("error fetching token %X: %w", tokenId, err)
@@ -316,15 +268,11 @@
 	return token, nil
 }
 
-<<<<<<< HEAD
-func (w *Wallet) TransferNFT(ctx context.Context, accountNumber uint64, tokenId twb.TokenID, receiverPubKey wallet.PubKey, invariantPredicateArgs []*PredicateInput) error {
-=======
-func (w *Wallet) TransferNFT(ctx context.Context, accountNumber uint64, tokenId backend.TokenID, receiverPubKey backend.PubKey, invariantPredicateArgs []*PredicateInput) error {
+func (w *Wallet) TransferNFT(ctx context.Context, accountNumber uint64, tokenId backend.TokenID, receiverPubKey wallet.PubKey, invariantPredicateArgs []*PredicateInput) error {
 	err := w.ensureFeeCredit(ctx, accountNumber-1, 1)
 	if err != nil {
 		return err
 	}
->>>>>>> cff40b44
 	key, err := w.am.GetAccountKey(accountNumber - 1)
 	if err != nil {
 		return err
@@ -335,11 +283,7 @@
 		return err
 	}
 	attrs := newNonFungibleTransferTxAttrs(token, receiverPubKey)
-<<<<<<< HEAD
 	sub, err := w.prepareTx(ctx, wallet.UnitID(tokenId), attrs, key, func(tx *txsystem.Transaction, gtx txsystem.GenericTransaction) error {
-=======
-	sub, err := w.prepareTx(ctx, backend.UnitID(tokenId), attrs, key, func(tx *txsystem.Transaction, gtx txsystem.GenericTransaction) error {
->>>>>>> cff40b44
 		signatures, err := preparePredicateSignatures(w.am, invariantPredicateArgs, gtx)
 		if err != nil {
 			return err
@@ -494,11 +438,7 @@
 		for i := 1; i < len(v); i++ {
 			token := v[i]
 			attrs := newBurnTxAttrs(token, targetToken.TxHash)
-<<<<<<< HEAD
 			sub, err := w.prepareTx(ctx, wallet.UnitID(token.ID), attrs, acc, func(tx *txsystem.Transaction, gtx txsystem.GenericTransaction) error {
-=======
-			sub, err := w.prepareTx(ctx, backend.UnitID(token.ID), attrs, acc, func(tx *txsystem.Transaction, gtx txsystem.GenericTransaction) error {
->>>>>>> cff40b44
 				signatures, err := preparePredicateSignatures(w.GetAccountManager(), invariantPredicateArgs, gtx)
 				if err != nil {
 					return err
@@ -529,11 +469,7 @@
 			InvariantPredicateSignatures: nil,
 		}
 
-<<<<<<< HEAD
 		sub, err := w.prepareTx(ctx, wallet.UnitID(targetToken.ID), joinAttrs, acc, func(tx *txsystem.Transaction, gtx txsystem.GenericTransaction) error {
-=======
-		sub, err := w.prepareTx(ctx, backend.UnitID(targetToken.ID), joinAttrs, acc, func(tx *txsystem.Transaction, gtx txsystem.GenericTransaction) error {
->>>>>>> cff40b44
 			signatures, err := preparePredicateSignatures(w.GetAccountManager(), invariantPredicateArgs, gtx)
 			if err != nil {
 				return err
@@ -551,11 +487,7 @@
 	return nil
 }
 
-<<<<<<< HEAD
-func (w *Wallet) getTokensForDC(ctx context.Context, key wallet.PubKey, allowedTokenTypes []twb.TokenTypeID) (map[string][]*twb.TokenUnit, error) {
-=======
-func (w *Wallet) getTokensForDC(ctx context.Context, key backend.PubKey, allowedTokenTypes []backend.TokenTypeID) (map[string][]*backend.TokenUnit, error) {
->>>>>>> cff40b44
+func (w *Wallet) getTokensForDC(ctx context.Context, key wallet.PubKey, allowedTokenTypes []backend.TokenTypeID) (map[string][]*backend.TokenUnit, error) {
 	// find tokens to join
 	allTokens, err := w.getTokens(ctx, backend.Fungible, key)
 	if err != nil {
@@ -632,34 +564,35 @@
 	return w.feeManager.ReclaimFeeCredit(ctx, cmd)
 }
 
-// SendTx sends tx and waits for confirmation, returns tx proof
-func (w *Wallet) SendTx(ctx context.Context, tx *txsystem.Transaction, accountIndex uint64) (*block.TxProof, error) {
-	accountKey, err := w.GetAccountManager().GetAccountKey(accountIndex)
-	if err != nil {
-		return nil, err
-	}
-	gtx, err := w.txs.ConvertTx(tx)
-	if err != nil {
-		return nil, err
-	}
-	// TODO txhash should not rely on server metadata
-	gtx.SetServerMetadata(&txsystem.ServerMetadata{Fee: 1})
-	txSub := &txSubmission{
-		id:     tx.UnitId,
-		tx:     tx,
-		txHash: gtx.Hash(crypto.SHA256),
-	}
-	txBatch := txSub.toBatch(w.backend, accountKey.PubKey)
-	err = txBatch.sendTx(ctx, true)
-	if err != nil {
-		return nil, err
-	}
-	return &block.TxProof{
-		Tx:          tx,
-		Proof:       txBatch.submissions[0].txProof,
-		BlockNumber: txBatch.submissions[0].txProof.UnicityCertificate.GetRoundNumber(),
-	}, nil
-}
+//
+//// SendTx sends tx and waits for confirmation, returns tx proof
+//func (w *Wallet) SendTx(ctx context.Context, tx *txsystem.Transaction, accountIndex uint64) (*block.TxProof, error) {
+//	accountKey, err := w.GetAccountManager().GetAccountKey(accountIndex)
+//	if err != nil {
+//		return nil, err
+//	}
+//	gtx, err := w.txs.ConvertTx(tx)
+//	if err != nil {
+//		return nil, err
+//	}
+//	// TODO txhash should not rely on server metadata
+//	gtx.SetServerMetadata(&txsystem.ServerMetadata{Fee: 1})
+//	txSub := &txSubmission{
+//		id:     tx.UnitId,
+//		tx:     tx,
+//		txHash: gtx.Hash(crypto.SHA256),
+//	}
+//	txBatch := txSub.toBatch(w.backend, accountKey.PubKey)
+//	err = txBatch.sendTx(ctx, true)
+//	if err != nil {
+//		return nil, err
+//	}
+//	return &block.TxProof{
+//		Tx:          tx,
+//		Proof:       txBatch.submissions[0].txProof,
+//		BlockNumber: txBatch.submissions[0].txProof.UnicityCertificate.GetRoundNumber(),
+//	}, nil
+//}
 
 func (w *Wallet) ensureFeeCredit(ctx context.Context, accountIndex uint64, txCount int) error {
 	fcb, err := w.GetFeeCreditBill(ctx, fees.GetFeeCreditCmd{AccountIndex: accountIndex})
