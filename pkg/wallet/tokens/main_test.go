package tokens

import (
	"bytes"
	"context"
	"errors"
	"fmt"
	"net/http"
	"net/http/httptest"
	"reflect"
	"strconv"
	"strings"
	"testing"

	"github.com/alphabill-org/alphabill/internal/crypto"
	"github.com/alphabill-org/alphabill/internal/hash"
	"github.com/alphabill-org/alphabill/internal/script"
	test "github.com/alphabill-org/alphabill/internal/testutils"
	"github.com/alphabill-org/alphabill/internal/txsystem"
	ttxs "github.com/alphabill-org/alphabill/internal/txsystem/tokens"
	"github.com/alphabill-org/alphabill/internal/util"
	"github.com/alphabill-org/alphabill/pkg/wallet/account"
	"github.com/alphabill-org/alphabill/pkg/wallet/tokens/backend"
	"github.com/ethereum/go-ethereum/common/hexutil"
	"github.com/stretchr/testify/require"
)

func Test_Load(t *testing.T) {
	t.Parallel()

	srv := httptest.NewServer(http.HandlerFunc(func(w http.ResponseWriter, r *http.Request) {
		require.Equal(t, "/api/v1/round-number", r.URL.Path)
		_, err := fmt.Fprint(w, `{"roundNumber": "42"}`)
		require.NoError(t, err)
		w.WriteHeader(http.StatusOK)
	}))
	defer srv.Close()

	w, err := New(ttxs.DefaultTokenTxSystemIdentifier, srv.URL, nil, false, nil)
	require.NoError(t, err)

	rn, err := w.getRoundNumber(context.Background())
	require.NoError(t, err)
	require.EqualValues(t, 42, rn)
}

func Test_ListTokens(t *testing.T) {
	be := &mockTokenBackend{
		getTokens: func(ctx context.Context, kind backend.Kind, _ backend.PubKey, _ string, _ int) ([]backend.TokenUnit, string, error) {
			fungible := []backend.TokenUnit{
				{
					ID:   test.RandomBytes(32),
					Kind: backend.Fungible,
				},
				{
					ID:   test.RandomBytes(32),
					Kind: backend.Fungible,
				},
			}
			nfts := []backend.TokenUnit{
				{
					ID:   test.RandomBytes(32),
					Kind: backend.NonFungible,
				},
				{
					ID:   test.RandomBytes(32),
					Kind: backend.NonFungible,
				},
			}
			switch kind {
			case backend.Fungible:
				return fungible, "", nil
			case backend.NonFungible:
				return nfts, "", nil
			case backend.Any:
				return append(fungible, nfts...), "", nil
			}
			return nil, "", fmt.Errorf("invalid kind")
		},
	}

	tw := initTestWallet(t, be)
	tokens, err := tw.ListTokens(context.Background(), backend.Any, AllAccounts)
	require.NoError(t, err)
	require.Len(t, tokens[1], 4)

	tokens, err = tw.ListTokens(context.Background(), backend.Fungible, AllAccounts)
	require.NoError(t, err)
	require.Len(t, tokens[1], 2)

	tokens, err = tw.ListTokens(context.Background(), backend.NonFungible, AllAccounts)
	require.NoError(t, err)
	require.Len(t, tokens[1], 2)
}

func Test_ListTokens_offset(t *testing.T) {
	allTokens := []backend.TokenUnit{
		{
			ID:     test.RandomBytes(32),
			Kind:   backend.Fungible,
			Symbol: "1",
		},
		{
			ID:     test.RandomBytes(32),
			Kind:   backend.Fungible,
			Symbol: "2",
		},
		{
			ID:     test.RandomBytes(32),
			Kind:   backend.Fungible,
			Symbol: "3",
		},
	}

	be := &mockTokenBackend{
		getTokens: func(ctx context.Context, kind backend.Kind, _ backend.PubKey, offsetKey string, _ int) ([]backend.TokenUnit, string, error) {
			return getSubarray(allTokens, offsetKey)
		},
	}

	tw := initTestWallet(t, be)
	tokens, err := tw.ListTokens(context.Background(), backend.Any, AllAccounts)
	tokensForAccount := tokens[1]
	require.NoError(t, err)
	require.Len(t, tokensForAccount, len(allTokens))
	dereferencedTokens := make([]backend.TokenUnit, len(tokensForAccount))
	for i := range tokensForAccount {
		dereferencedTokens[i] = *tokensForAccount[i]
	}
	require.Equal(t, allTokens, dereferencedTokens)
}

func Test_ListTokenTypes(t *testing.T) {
	be := &mockTokenBackend{
		getTokenTypes: func(ctx context.Context, kind backend.Kind, _ backend.PubKey, _ string, _ int) ([]backend.TokenUnitType, string, error) {
			fungible := []backend.TokenUnitType{
				{
					ID:   test.RandomBytes(32),
					Kind: backend.Fungible,
				},
				{
					ID:   test.RandomBytes(32),
					Kind: backend.Fungible,
				},
			}
			nfts := []backend.TokenUnitType{
				{
					ID:   test.RandomBytes(32),
					Kind: backend.NonFungible,
				},
				{
					ID:   test.RandomBytes(32),
					Kind: backend.NonFungible,
				},
			}
			switch kind {
			case backend.Fungible:
				return fungible, "", nil
			case backend.NonFungible:
				return nfts, "", nil
			case backend.Any:
				return append(fungible, nfts...), "", nil
			}
			return nil, "", fmt.Errorf("invalid kind")
		},
	}

	tw := initTestWallet(t, be)
	types, err := tw.ListTokenTypes(context.Background(), backend.Any)
	require.NoError(t, err)
	require.Len(t, types, 4)

	types, err = tw.ListTokenTypes(context.Background(), backend.Fungible)
	require.NoError(t, err)
	require.Len(t, types, 2)

	types, err = tw.ListTokenTypes(context.Background(), backend.NonFungible)
	require.NoError(t, err)
	require.Len(t, types, 2)
}

func Test_ListTokenTypes_offset(t *testing.T) {
	allTypes := []backend.TokenUnitType{
		{
			ID:     test.RandomBytes(32),
			Symbol: "1",
			Kind:   backend.Fungible,
		},
		{
			ID:     test.RandomBytes(32),
			Symbol: "2",
			Kind:   backend.Fungible,
		},
		{
			ID:     test.RandomBytes(32),
			Symbol: "3",
			Kind:   backend.Fungible,
		},
		{
			ID:     test.RandomBytes(32),
			Symbol: "4",
			Kind:   backend.Fungible,
		},
		{
			ID:     test.RandomBytes(32),
			Symbol: "5",
			Kind:   backend.Fungible,
		},
	}
	be := &mockTokenBackend{
		getTokenTypes: func(ctx context.Context, _ backend.Kind, _ backend.PubKey, offsetKey string, _ int) ([]backend.TokenUnitType, string, error) {
			return getSubarray(allTypes, offsetKey)
		},
	}

	tw := initTestWallet(t, be)
	types, err := tw.ListTokenTypes(context.Background(), backend.Any)
	require.NoError(t, err)
	require.Len(t, types, len(allTypes))
	dereferencedTypes := make([]backend.TokenUnitType, len(types))
	for i := range types {
		dereferencedTypes[i] = *types[i]
	}
	require.Equal(t, allTypes, dereferencedTypes)
}

func TestNewTypes(t *testing.T) {
	t.Parallel()

	recTxs := make(map[string]*txsystem.Transaction, 0)
	be := &mockTokenBackend{
		getTypeHierarchy: func(ctx context.Context, id backend.TokenTypeID) ([]backend.TokenUnitType, error) {
			tx, found := recTxs[string(id)]
			if found {
				tokenType := backend.TokenUnitType{ID: tx.UnitId}
				if strings.Contains(tx.TransactionAttributes.TypeUrl, "CreateFungibleTokenTypeAttributes") {
					tokenType.Kind = backend.Fungible
					attrs := &ttxs.CreateFungibleTokenTypeAttributes{}
					require.NoError(t, tx.TransactionAttributes.UnmarshalTo(attrs))
					tokenType.ParentTypeID = attrs.ParentTypeId
					tokenType.DecimalPlaces = attrs.DecimalPlaces
				} else {
					tokenType.Kind = backend.NonFungible
					attrs := &ttxs.CreateNonFungibleTokenTypeAttributes{}
					require.NoError(t, tx.TransactionAttributes.UnmarshalTo(attrs))
					tokenType.ParentTypeID = attrs.ParentTypeId
				}
				return []backend.TokenUnitType{tokenType}, nil
			}
			return nil, fmt.Errorf("not found")
		},
		postTransactions: func(ctx context.Context, pubKey backend.PubKey, txs *txsystem.Transactions) error {
			for _, tx := range txs.Transactions {
				recTxs[string(tx.UnitId)] = tx
			}
			return nil
		},
		getRoundNumber: func(ctx context.Context) (uint64, error) {
			return 1, nil
		},
		getFeeCreditBill: func(ctx context.Context, unitID twb.UnitID) (*twb.FeeCreditBill, error) {
			return &twb.FeeCreditBill{
				Id:            []byte{1},
				Value:         100000,
				TxHash:        []byte{2},
				FCBlockNumber: 3,
			}, nil
		},
	}
	tw := initTestWallet(t, be)

	t.Run("fungible type", func(t *testing.T) {
		typeId := test.RandomBytes(32)
		a := &ttxs.CreateFungibleTokenTypeAttributes{
			Symbol:                             "AB",
			Name:                               "Long name for AB",
			Icon:                               &ttxs.Icon{Type: "image/png", Data: []byte{1}},
			DecimalPlaces:                      0,
			ParentTypeId:                       nil,
			SubTypeCreationPredicateSignatures: nil,
			SubTypeCreationPredicate:           script.PredicateAlwaysFalse(),
			TokenCreationPredicate:             script.PredicateAlwaysTrue(),
			InvariantPredicate:                 script.PredicateAlwaysTrue(),
		}
		_, err := tw.NewFungibleType(context.Background(), 1, a, typeId, nil)
		require.NoError(t, err)
		tx, found := recTxs[string(typeId)]
		require.True(t, found)
		newFungibleTx := &ttxs.CreateFungibleTokenTypeAttributes{}
		require.NoError(t, tx.TransactionAttributes.UnmarshalTo(newFungibleTx))
		require.Equal(t, typeId, tx.UnitId)
		require.Equal(t, a.Symbol, newFungibleTx.Symbol)
		require.Equal(t, a.Name, newFungibleTx.Name)
		require.Equal(t, a.Icon.Type, newFungibleTx.Icon.Type)
		require.Equal(t, a.Icon.Data, newFungibleTx.Icon.Data)
		require.Equal(t, a.DecimalPlaces, newFungibleTx.DecimalPlaces)
		require.EqualValues(t, tx.Timeout(), 11)

		// new subtype
		b := &ttxs.CreateFungibleTokenTypeAttributes{
			Symbol:                             "AB",
			Name:                               "Long name for AB",
			DecimalPlaces:                      2,
			ParentTypeId:                       typeId,
			SubTypeCreationPredicateSignatures: nil,
			SubTypeCreationPredicate:           script.PredicateAlwaysFalse(),
			TokenCreationPredicate:             script.PredicateAlwaysTrue(),
			InvariantPredicate:                 script.PredicateAlwaysTrue(),
		}
		//check decimal places are validated against the parent type
		_, err = tw.NewFungibleType(context.Background(), 1, b, []byte{2}, nil)
		require.ErrorContains(t, err, "parent type requires 0 decimal places, got 2")
	})

	t.Run("non-fungible type", func(t *testing.T) {
		typeId := test.RandomBytes(32)
		a := &ttxs.CreateNonFungibleTokenTypeAttributes{
			Symbol:                             "ABNFT",
			Name:                               "Long name for ABNFT",
			Icon:                               &ttxs.Icon{Type: "image/svg", Data: []byte{2}},
			ParentTypeId:                       nil,
			SubTypeCreationPredicateSignatures: nil,
			SubTypeCreationPredicate:           script.PredicateAlwaysFalse(),
			TokenCreationPredicate:             script.PredicateAlwaysTrue(),
			InvariantPredicate:                 script.PredicateAlwaysTrue(),
		}
		_, err := tw.NewNonFungibleType(context.Background(), 1, a, typeId, nil)
		require.NoError(t, err)
		tx, found := recTxs[string(typeId)]
		require.True(t, found)
		newNFTTx := &ttxs.CreateNonFungibleTokenTypeAttributes{}
		require.NoError(t, tx.TransactionAttributes.UnmarshalTo(newNFTTx))
		require.Equal(t, typeId, tx.UnitId)
		require.Equal(t, a.Symbol, newNFTTx.Symbol)
		require.Equal(t, a.Icon.Type, newNFTTx.Icon.Type)
		require.Equal(t, a.Icon.Data, newNFTTx.Icon.Data)
	})
}

func TestMintFungibleToken(t *testing.T) {
	recTxs := make([]*txsystem.Transaction, 0)
	be := &mockTokenBackend{
		postTransactions: func(ctx context.Context, pubKey backend.PubKey, txs *txsystem.Transactions) error {
			recTxs = append(recTxs, txs.Transactions...)
			return nil
		},
		getRoundNumber: func(ctx context.Context) (uint64, error) {
			return 1, nil
		},
		getFeeCreditBill: func(ctx context.Context, unitID twb.UnitID) (*twb.FeeCreditBill, error) {
			return &twb.FeeCreditBill{
				Id:            []byte{1},
				Value:         100000,
				TxHash:        []byte{2},
				FCBlockNumber: 3,
			}, nil
		},
	}
	tw := initTestWallet(t, be)
	_, _, err := tw.am.AddAccount()
	require.NoError(t, err)

	tests := []struct {
		name          string
		accNr         uint64
		validateOwner func(t *testing.T, accNr uint64, tok *ttxs.MintFungibleTokenAttributes)
	}{
		{
			name:  "pub key bearer predicate, account 1",
			accNr: uint64(1),
			validateOwner: func(t *testing.T, accNr uint64, tok *ttxs.MintFungibleTokenAttributes) {
				key, err := tw.am.GetAccountKey(accNr - 1)
				require.NoError(t, err)
				require.Equal(t, script.PredicatePayToPublicKeyHashDefault(key.PubKeyHash.Sha256), tok.Bearer)
			},
		},
		{
			name:  "pub key bearer predicate, account 2",
			accNr: uint64(2),
			validateOwner: func(t *testing.T, accNr uint64, tok *ttxs.MintFungibleTokenAttributes) {
				key, err := tw.am.GetAccountKey(accNr - 1)
				require.NoError(t, err)
				require.Equal(t, script.PredicatePayToPublicKeyHashDefault(key.PubKeyHash.Sha256), tok.Bearer)
			},
		},
	}

	for _, tt := range tests {
		t.Run(tt.name, func(t *testing.T) {
			typeId := test.RandomBytes(32)
			amount := uint64(100)
			_, err := tw.NewFungibleToken(context.Background(), tt.accNr, typeId, amount, nil)
			require.NoError(t, err)
			tx := recTxs[len(recTxs)-1]
			newToken := &ttxs.MintFungibleTokenAttributes{}
			require.NoError(t, tx.TransactionAttributes.UnmarshalTo(newToken))
			require.NotEqual(t, []byte{0}, tx.UnitId)
			require.Len(t, tx.UnitId, 32)
			require.Equal(t, typeId, newToken.Type)
			require.Equal(t, amount, newToken.Value)
			tt.validateOwner(t, tt.accNr, newToken)
		})
	}
}

func TestSendFungible(t *testing.T) {
	recTxs := make([]*txsystem.Transaction, 0)
	typeId := test.RandomBytes(32)
	be := &mockTokenBackend{
		getTokens: func(ctx context.Context, kind backend.Kind, owner backend.PubKey, offsetKey string, limit int) ([]backend.TokenUnit, string, error) {
			return []backend.TokenUnit{
				{ID: test.RandomBytes(32), Kind: backend.Fungible, Symbol: "AB", TypeID: typeId, Amount: 3},
				{ID: test.RandomBytes(32), Kind: backend.Fungible, Symbol: "AB", TypeID: typeId, Amount: 5},
				{ID: test.RandomBytes(32), Kind: backend.Fungible, Symbol: "AB", TypeID: typeId, Amount: 7},
				{ID: test.RandomBytes(32), Kind: backend.Fungible, Symbol: "AB", TypeID: typeId, Amount: 18},
			}, "", nil
		},
<<<<<<< HEAD
		postTransactions: func(ctx context.Context, pubKey backend.PubKey, txs *txsystem.Transactions) error {
=======
		getFeeCreditBill: func(ctx context.Context, unitID twb.UnitID) (*twb.FeeCreditBill, error) {
			return &twb.FeeCreditBill{
				Id:            []byte{1},
				Value:         100000,
				TxHash:        []byte{2},
				FCBlockNumber: 3,
			}, nil
		},
		postTransactions: func(ctx context.Context, pubKey twb.PubKey, txs *txsystem.Transactions) error {
>>>>>>> d66ec500
			recTxs = append(recTxs, txs.Transactions...)
			return nil
		},
		getRoundNumber: func(ctx context.Context) (uint64, error) {
			return 1, nil
		},
	}
	tw := initTestWallet(t, be)
	_, _, err := tw.am.AddAccount()
	require.NoError(t, err)

	tests := []struct {
		name               string
		targetAmount       uint64
		expectedErrorMsg   string
		verifyTransactions func(t *testing.T)
	}{
		{
			name:         "one bill is transferred",
			targetAmount: 3,
			verifyTransactions: func(t *testing.T) {
				require.Equal(t, 1, len(recTxs))
				tx := recTxs[0]
				newTransfer := &ttxs.TransferFungibleTokenAttributes{}
				require.NoError(t, tx.TransactionAttributes.UnmarshalTo(newTransfer))
				require.Equal(t, uint64(3), newTransfer.Value)
			},
		},
		{
			name:         "one bill is split",
			targetAmount: 4,
			verifyTransactions: func(t *testing.T) {
				require.Equal(t, 1, len(recTxs))
				tx := recTxs[0]
				newSplit := &ttxs.SplitFungibleTokenAttributes{}
				require.NoError(t, tx.TransactionAttributes.UnmarshalTo(newSplit))
				require.Equal(t, uint64(4), newSplit.TargetValue)
			},
		},
		{
			name:         "both split and transfer are submitted",
			targetAmount: 26,
			verifyTransactions: func(t *testing.T) {
				var total = uint64(0)
				for _, tx := range recTxs {
					gtx, err := tw.txs.ConvertTx(tx)
					require.NoError(t, err)
					switch ctx := gtx.(type) {
					case ttxs.TransferFungibleToken:
						total += ctx.Value()
					case ttxs.SplitFungibleToken:
						total += ctx.TargetValue()
					default:
						t.Errorf("unexpected tx type: %s", reflect.TypeOf(ctx))
					}
				}
				require.Equal(t, uint64(26), total)
			},
		},
		{
			name:             "insufficient balance",
			targetAmount:     60,
			expectedErrorMsg: "insufficient value",
		},
	}

	for _, tt := range tests {
		t.Run(tt.name, func(t *testing.T) {
			recTxs = make([]*txsystem.Transaction, 0)
			err := tw.SendFungible(context.Background(), 1, typeId, tt.targetAmount, nil, nil)
			if tt.expectedErrorMsg != "" {
				require.ErrorContains(t, err, tt.expectedErrorMsg)
				return
			} else {
				require.NoError(t, err)
			}
			tt.verifyTransactions(t)
		})
	}
}

func TestMintNFT_InvalidInputs(t *testing.T) {
	tokenID := test.RandomBytes(32)
	accNr := uint64(1)
	tests := []struct {
		name       string
		attrs      *ttxs.MintNonFungibleTokenAttributes
		wantErrStr string
	}{
		{
			name:       "attributes missing",
			attrs:      nil,
			wantErrStr: "attributes missing",
		},
		{
			name: "invalid name",
			attrs: &ttxs.MintNonFungibleTokenAttributes{
				Name: test.RandomString(257),
			},
			wantErrStr: "name exceeds the maximum allowed size of 256 bytes",
		},
		{
			name: "invalid URI",
			attrs: &ttxs.MintNonFungibleTokenAttributes{
				Uri: "invalid_uri",
			},
			wantErrStr: "URI 'invalid_uri' is invalid",
		},
		{
			name: "URI exceeds maximum allowed length",
			attrs: &ttxs.MintNonFungibleTokenAttributes{
				Uri: string(test.RandomBytes(4097)),
			},
			wantErrStr: "URI exceeds the maximum allowed size of 4096 bytes",
		},
		{
			name: "data exceeds maximum allowed length",
			attrs: &ttxs.MintNonFungibleTokenAttributes{
				Data: test.RandomBytes(65537),
			},
			wantErrStr: "data exceeds the maximum allowed size of 65536 bytes",
		},
	}
	for _, tt := range tests {
		t.Run(tt.name, func(t *testing.T) {
			wallet := &Wallet{}
			got, err := wallet.NewNFT(context.Background(), accNr, tt.attrs, tokenID, nil)
			require.ErrorContains(t, err, tt.wantErrStr)
			require.Nil(t, got)
		})
	}

}

func TestMintNFT(t *testing.T) {
	recTxs := make([]*txsystem.Transaction, 0)
	be := &mockTokenBackend{
		postTransactions: func(ctx context.Context, pubKey backend.PubKey, txs *txsystem.Transactions) error {
			recTxs = append(recTxs, txs.Transactions...)
			return nil
		},
		getRoundNumber: func(ctx context.Context) (uint64, error) {
			return 1, nil
		},
		getFeeCreditBill: func(ctx context.Context, unitID twb.UnitID) (*twb.FeeCreditBill, error) {
			return &twb.FeeCreditBill{
				Id:            []byte{1},
				Value:         100000,
				TxHash:        []byte{2},
				FCBlockNumber: 3,
			}, nil
		},
	}
	tw := initTestWallet(t, be)
	_, _, err := tw.am.AddAccount()
	require.NoError(t, err)

	tests := []struct {
		name          string
		accNr         uint64
		tokenID       backend.TokenID
		validateOwner func(t *testing.T, accNr uint64, tok *ttxs.MintNonFungibleTokenAttributes)
	}{
		{
			name:  "pub key bearer predicate, account 1",
			accNr: uint64(1),
			validateOwner: func(t *testing.T, accNr uint64, tok *ttxs.MintNonFungibleTokenAttributes) {
				key, err := tw.am.GetAccountKey(accNr - 1)
				require.NoError(t, err)
				require.Equal(t, script.PredicatePayToPublicKeyHashDefault(key.PubKeyHash.Sha256), tok.Bearer)
			},
		},
		{
			name:    "pub key bearer predicate, account 1, predefined token ID",
			accNr:   uint64(1),
			tokenID: test.RandomBytes(32),
			validateOwner: func(t *testing.T, accNr uint64, tok *ttxs.MintNonFungibleTokenAttributes) {
				key, err := tw.am.GetAccountKey(accNr - 1)
				require.NoError(t, err)
				require.Equal(t, script.PredicatePayToPublicKeyHashDefault(key.PubKeyHash.Sha256), tok.Bearer)
			},
		},
		{
			name:  "pub key bearer predicate, account 2",
			accNr: uint64(2),
			validateOwner: func(t *testing.T, accNr uint64, tok *ttxs.MintNonFungibleTokenAttributes) {
				key, err := tw.am.GetAccountKey(accNr - 1)
				require.NoError(t, err)
				require.Equal(t, script.PredicatePayToPublicKeyHashDefault(key.PubKeyHash.Sha256), tok.Bearer)
			},
		},
	}

	for _, tt := range tests {
		t.Run(tt.name, func(t *testing.T) {
			typeId := []byte{1}
			a := &ttxs.MintNonFungibleTokenAttributes{
				NftType:                          typeId,
				Uri:                              "https://alphabill.org",
				Data:                             nil,
				DataUpdatePredicate:              script.PredicateAlwaysTrue(),
				TokenCreationPredicateSignatures: nil,
			}
			_, err := tw.NewNFT(context.Background(), tt.accNr, a, tt.tokenID, nil)
			require.NoError(t, err)
			tx := recTxs[len(recTxs)-1]
			newToken := &ttxs.MintNonFungibleTokenAttributes{}
			require.NoError(t, tx.TransactionAttributes.UnmarshalTo(newToken))
			require.NotEqual(t, []byte{0}, tx.UnitId)
			require.Len(t, tx.UnitId, 32)
			if tt.tokenID != nil {
				require.EqualValues(t, tt.tokenID, tx.UnitId)
			}
			require.Equal(t, typeId, newToken.NftType)
			tt.validateOwner(t, tt.accNr, newToken)
		})
	}
}

func TestTransferNFT(t *testing.T) {
	tokens := make(map[string]*backend.TokenUnit)

	recTxs := make(map[string]*txsystem.Transaction, 0)
	be := &mockTokenBackend{
		getToken: func(ctx context.Context, id backend.TokenID) (*backend.TokenUnit, error) {
			return tokens[string(id)], nil
		},
		postTransactions: func(ctx context.Context, pubKey backend.PubKey, txs *txsystem.Transactions) error {
			for _, tx := range txs.Transactions {
				recTxs[string(tx.UnitId)] = tx
			}
			return nil
		},
		getRoundNumber: func(ctx context.Context) (uint64, error) {
			return 1, nil
		},
		getFeeCreditBill: func(ctx context.Context, unitID twb.UnitID) (*twb.FeeCreditBill, error) {
			return &twb.FeeCreditBill{
				Id:            []byte{1},
				Value:         100000,
				TxHash:        []byte{2},
				FCBlockNumber: 3,
			}, nil
		},
	}
	tw := initTestWallet(t, be)

	first := func(s backend.PubKey, e error) backend.PubKey {
		require.NoError(t, e)
		return s
	}
	tests := []struct {
		name          string
		token         *backend.TokenUnit
		key           backend.PubKey
		validateOwner func(t *testing.T, accNr uint64, key backend.PubKey, tok *ttxs.TransferNonFungibleTokenAttributes)
	}{
		{
			name:  "to 'always true' predicate",
			token: &backend.TokenUnit{ID: test.RandomBytes(32), Kind: backend.NonFungible, Symbol: "AB", TypeID: test.RandomBytes(32)},
			key:   nil,
			validateOwner: func(t *testing.T, accNr uint64, key backend.PubKey, tok *ttxs.TransferNonFungibleTokenAttributes) {
				require.Equal(t, script.PredicateAlwaysTrue(), tok.NewBearer)
			},
		},
		{
			name:  "to public key hash predicate",
			token: &backend.TokenUnit{ID: test.RandomBytes(32), Kind: backend.NonFungible, Symbol: "AB", TypeID: test.RandomBytes(32)},
			key:   first(hexutil.Decode("0x0290a43bc454babf1ea8b0b76fcbb01a8f27a989047cf6d6d76397cc4756321e64")),
			validateOwner: func(t *testing.T, accNr uint64, key backend.PubKey, tok *ttxs.TransferNonFungibleTokenAttributes) {
				require.Equal(t, script.PredicatePayToPublicKeyHashDefault(hash.Sum256(key)), tok.NewBearer)
			},
		},
	}
	for _, tt := range tests {
		t.Run(tt.name, func(t *testing.T) {
			tokens[string(tt.token.ID)] = tt.token
			err := tw.TransferNFT(context.Background(), 1, tt.token.ID, tt.key, nil)
			require.NoError(t, err)
			tx, found := recTxs[string(tt.token.ID)]
			require.True(t, found)
			require.EqualValues(t, tt.token.ID, tx.UnitId)
			newTransfer := &ttxs.TransferNonFungibleTokenAttributes{}
			require.NoError(t, tx.TransactionAttributes.UnmarshalTo(newTransfer))
			tt.validateOwner(t, 1, tt.key, newTransfer)
		})
	}
}

func TestUpdateNFTData(t *testing.T) {
	tokens := make(map[string]*backend.TokenUnit)

	recTxs := make(map[string]*txsystem.Transaction, 0)
	be := &mockTokenBackend{
		getToken: func(ctx context.Context, id backend.TokenID) (*backend.TokenUnit, error) {
			return tokens[string(id)], nil
		},
		postTransactions: func(ctx context.Context, pubKey backend.PubKey, txs *txsystem.Transactions) error {
			for _, tx := range txs.Transactions {
				recTxs[string(tx.UnitId)] = tx
			}
			return nil
		},
		getRoundNumber: func(ctx context.Context) (uint64, error) {
			return 1, nil
		},
		getFeeCreditBill: func(ctx context.Context, unitID twb.UnitID) (*twb.FeeCreditBill, error) {
			return &twb.FeeCreditBill{
				Id:            []byte{1},
				Value:         100000,
				TxHash:        []byte{2},
				FCBlockNumber: 3,
			}, nil
		},
	}
	tw := initTestWallet(t, be)

	parseNFTDataUpdate := func(t *testing.T, tx *txsystem.Transaction) *ttxs.UpdateNonFungibleTokenAttributes {
		t.Helper()
		newTransfer := &ttxs.UpdateNonFungibleTokenAttributes{}
		require.NoError(t, tx.TransactionAttributes.UnmarshalTo(newTransfer))
		return newTransfer
	}

	tok := &backend.TokenUnit{ID: test.RandomBytes(32), Kind: backend.NonFungible, Symbol: "AB", TypeID: test.RandomBytes(32), TxHash: test.RandomBytes(32)}
	tokens[string(tok.ID)] = tok

	// test data, backlink and predicate inputs are submitted correctly
	data := test.RandomBytes(64)
	require.NoError(t, tw.UpdateNFTData(context.Background(), 1, tok.ID, data, []*PredicateInput{{Argument: script.PredicateArgumentEmpty()}}))
	tx, found := recTxs[string(tok.ID)]
	require.True(t, found)

	dataUpdate := parseNFTDataUpdate(t, tx)
	require.Equal(t, data, dataUpdate.Data)
	require.EqualValues(t, tok.TxHash, dataUpdate.Backlink)
	require.Equal(t, [][]byte{{script.StartByte}}, dataUpdate.DataUpdateSignatures)

	// test that wallet not only sends the tx, but also reads it correctly
	data2 := test.RandomBytes(64)
	require.NoError(t, tw.UpdateNFTData(context.Background(), 1, tok.ID, data2, []*PredicateInput{{Argument: script.PredicateArgumentEmpty()}, {AccountNumber: 1}}))
	tx, found = recTxs[string(tok.ID)]
	require.True(t, found)
	dataUpdate = parseNFTDataUpdate(t, tx)
	require.NotEqual(t, data, dataUpdate.Data)
	require.Equal(t, data2, dataUpdate.Data)
	require.Len(t, dataUpdate.DataUpdateSignatures, 2)
	require.Equal(t, []byte{script.StartByte}, dataUpdate.DataUpdateSignatures[0])
	require.Len(t, dataUpdate.DataUpdateSignatures[1], 103)
}

func TestFungibleTokenDC(t *testing.T) {
	am := initAccountManager(t)
	pubKey0, err := am.GetPublicKey(0)
	require.NoError(t, err)
	_, pubKey1, err := am.AddAccount()
	require.NoError(t, err)
	typeID1 := test.RandomBytes(32)
	typeID2 := test.RandomBytes(32)
	typeID3 := test.RandomBytes(32)
	var burnedValue = uint64(0)
	accTokens := map[string][]*backend.TokenUnit{
		string(pubKey0): {
			&backend.TokenUnit{ID: test.RandomBytes(32), Kind: backend.Fungible, Symbol: "AB1", TypeID: typeID1, Amount: 100},
			&backend.TokenUnit{ID: test.RandomBytes(32), Kind: backend.Fungible, Symbol: "AB3", TypeID: typeID3, Amount: 100},
			&backend.TokenUnit{ID: test.RandomBytes(32), Kind: backend.Fungible, Symbol: "AB3", TypeID: typeID3, Amount: 100},
			&backend.TokenUnit{ID: test.RandomBytes(32), Kind: backend.Fungible, Symbol: "AB3", TypeID: typeID3, Amount: 100},
		},
		string(pubKey1): {
			&backend.TokenUnit{ID: test.RandomBytes(32), Kind: backend.Fungible, Symbol: "AB2", TypeID: typeID2, Amount: 100},
		},
	}

	findToken := func(pubKey backend.PubKey, id backend.TokenID) *backend.TokenUnit {
		tokens, found := accTokens[string(pubKey)]
		require.True(t, found, fmt.Sprintf("key %X not found", pubKey))
		for _, token := range tokens {
			if bytes.Equal(token.ID, id) {
				return token
			}
		}
		t.Fatalf("unit %X not found", id)
		return nil
	}

	recordedTx := make(map[string]*txsystem.Transaction, 0)

	be := &mockTokenBackend{
		getTokens: func(_ context.Context, _ backend.Kind, owner backend.PubKey, _ string, _ int) ([]backend.TokenUnit, string, error) {
			tokens, found := accTokens[string(owner)]
			if !found {
				return nil, "", fmt.Errorf("no tokens for pubkey '%X'", owner)
			}
			var res []backend.TokenUnit
			for _, tok := range tokens {
				res = append(res, *tok)
			}
			return res, "", nil
		},
		postTransactions: func(ctx context.Context, pubKey backend.PubKey, txs *txsystem.Transactions) error {
			for _, tx := range txs.Transactions {
				unitID := tx.UnitId
				recordedTx[string(unitID)] = tx
				if tx.TransactionAttributes.TypeUrl == "type.googleapis.com/alphabill.tokens.v1.BurnFungibleTokenAttributes" {
					tok := findToken(pubKey, unitID)
					tok.Burned = true
					burnedValue += tok.Amount
				} else if tx.TransactionAttributes.TypeUrl == "type.googleapis.com/alphabill.tokens.v1.JoinFungibleTokenAttributes" {
					tok := findToken(pubKey, unitID)
					attrs := &ttxs.JoinFungibleTokenAttributes{}
					require.NoError(t, tx.TransactionAttributes.UnmarshalTo(attrs))
					require.Equal(t, uint64(300), tok.Amount+burnedValue)
				} else {
					return errors.New("unexpected tx")
				}
			}
			return nil
		},
		getTxProof: func(ctx context.Context, unitID backend.UnitID, txHash backend.TxHash) (*backend.Proof, error) {
			recordedTx, found := recordedTx[string(unitID)]
			if !found {
				return nil, errors.New("tx not found")
			}
			return &backend.Proof{BlockNumber: 1, Tx: recordedTx, Proof: nil}, nil
		},
		getRoundNumber: func(ctx context.Context) (uint64, error) {
			return 1, nil
		},
		getFeeCreditBill: func(ctx context.Context, unitID twb.UnitID) (*twb.FeeCreditBill, error) {
			return &twb.FeeCreditBill{
				Id:            []byte{1},
				Value:         100000,
				TxHash:        []byte{2},
				FCBlockNumber: 3,
			}, nil
		},
	}
	tw := initTestWallet(t, be)
	tw.am = am

	ctx := context.Background()

	// this should only join tokens with type typeID3
	require.NoError(t, tw.CollectDust(ctx, AllAccounts, nil, nil))
	// tx validation is done in postTransactions()
}

func TestGetTokensForDC(t *testing.T) {
	typeID1 := test.RandomBytes(32)
	typeID2 := test.RandomBytes(32)
	typeID3 := test.RandomBytes(32)

	allTokens := []*backend.TokenUnit{
		{ID: test.RandomBytes(32), Kind: backend.Fungible, Symbol: "AB1", TypeID: typeID1, Amount: 100},
		{ID: test.RandomBytes(32), Kind: backend.Fungible, Symbol: "AB1", TypeID: typeID1, Amount: 100},
		{ID: test.RandomBytes(32), Kind: backend.Fungible, Symbol: "AB2", TypeID: typeID2, Amount: 100},
		{ID: test.RandomBytes(32), Kind: backend.Fungible, Symbol: "AB2", TypeID: typeID2, Amount: 100},
		{ID: test.RandomBytes(32), Kind: backend.NonFungible, Symbol: "AB3", TypeID: typeID3},
	}

	be := &mockTokenBackend{
		getTokens: func(_ context.Context, kind backend.Kind, owner backend.PubKey, _ string, _ int) ([]backend.TokenUnit, string, error) {
			require.Equal(t, backend.Fungible, kind)
			var res []backend.TokenUnit
			for _, tok := range allTokens {
				if tok.Kind != kind {
					continue
				}
				res = append(res, *tok)
			}
			return res, "", nil
		},
	}
	tw := initTestWallet(t, be)
	key, err := tw.GetAccountManager().GetPublicKey(0)
	require.NoError(t, err)

	tests := []struct {
		allowedTypes []backend.TokenTypeID
		expected     map[string][]*backend.TokenUnit
	}{
		{
			allowedTypes: nil,
			expected:     map[string][]*backend.TokenUnit{string(typeID1): allTokens[:2], string(typeID2): allTokens[2:4]},
		},
		{
			allowedTypes: make([]backend.TokenTypeID, 0),
			expected:     map[string][]*backend.TokenUnit{string(typeID1): allTokens[:2], string(typeID2): allTokens[2:4]},
		},
		{
			allowedTypes: []backend.TokenTypeID{test.RandomBytes(32)},
			expected:     map[string][]*backend.TokenUnit{},
		},
		{
			allowedTypes: []backend.TokenTypeID{typeID3},
			expected:     map[string][]*backend.TokenUnit{},
		},
		{
			allowedTypes: []backend.TokenTypeID{typeID1},
			expected:     map[string][]*backend.TokenUnit{string(typeID1): allTokens[:2]},
		},
		{
			allowedTypes: []backend.TokenTypeID{typeID2},
			expected:     map[string][]*backend.TokenUnit{string(typeID2): allTokens[2:4]},
		},
		{
			allowedTypes: []backend.TokenTypeID{typeID1, typeID2},
			expected:     map[string][]*backend.TokenUnit{string(typeID1): allTokens[:2], string(typeID2): allTokens[2:4]},
		},
	}

	for _, test := range tests {
		t.Run(fmt.Sprintf("%v", test.allowedTypes), func(t *testing.T) {
			tokens, err := tw.getTokensForDC(context.Background(), key, test.allowedTypes)
			require.NoError(t, err)
			require.EqualValues(t, test.expected, tokens)
		})
	}
}

func initTestWallet(t *testing.T, backend TokenBackend) *Wallet {
	t.Helper()
	txs, err := ttxs.New(
		ttxs.WithTrustBase(map[string]crypto.Verifier{"test": nil}),
	)
	require.NoError(t, err)

	return &Wallet{
		txs:     txs,
		am:      initAccountManager(t),
		backend: backend,
	}
}

func initAccountManager(t *testing.T) account.Manager {
	t.Helper()
	am, err := account.NewManager(t.TempDir(), "", true)
	require.NoError(t, err)
	require.NoError(t, am.CreateKeys(""))
	return am
}

type mockTokenBackend struct {
	getToken         func(ctx context.Context, id backend.TokenID) (*backend.TokenUnit, error)
	getTokens        func(ctx context.Context, kind backend.Kind, owner backend.PubKey, offsetKey string, limit int) ([]backend.TokenUnit, string, error)
	getTokenTypes    func(ctx context.Context, kind backend.Kind, creator backend.PubKey, offsetKey string, limit int) ([]backend.TokenUnitType, string, error)
	getRoundNumber   func(ctx context.Context) (uint64, error)
<<<<<<< HEAD
	postTransactions func(ctx context.Context, pubKey backend.PubKey, txs *txsystem.Transactions) error
	getTypeHierarchy func(ctx context.Context, id backend.TokenTypeID) ([]backend.TokenUnitType, error)
	getTxProof       func(ctx context.Context, unitID backend.UnitID, txHash backend.TxHash) (*backend.Proof, error)
=======
	postTransactions func(ctx context.Context, pubKey twb.PubKey, txs *txsystem.Transactions) error
	getTypeHierarchy func(ctx context.Context, id twb.TokenTypeID) ([]twb.TokenUnitType, error)
	getTxProof       func(ctx context.Context, unitID twb.UnitID, txHash twb.TxHash) (*twb.Proof, error)
	getFeeCreditBill func(ctx context.Context, unitID twb.UnitID) (*twb.FeeCreditBill, error)
>>>>>>> d66ec500
}

func (m *mockTokenBackend) GetToken(ctx context.Context, id backend.TokenID) (*backend.TokenUnit, error) {
	if m.getToken != nil {
		return m.getToken(ctx, id)
	}
	return nil, fmt.Errorf("GetToken not implemented")
}

func (m *mockTokenBackend) GetTokens(ctx context.Context, kind backend.Kind, owner backend.PubKey, offsetKey string, limit int) ([]backend.TokenUnit, string, error) {
	if m.getTokens != nil {
		return m.getTokens(ctx, kind, owner, offsetKey, limit)
	}
	return nil, "", fmt.Errorf("GetTokens not implemented")
}

func (m *mockTokenBackend) GetTokenTypes(ctx context.Context, kind backend.Kind, creator backend.PubKey, offsetKey string, limit int) ([]backend.TokenUnitType, string, error) {
	if m.getTokenTypes != nil {
		return m.getTokenTypes(ctx, kind, creator, offsetKey, limit)
	}
	return nil, "", fmt.Errorf("GetTokenTypes not implemented")
}

func (m *mockTokenBackend) GetRoundNumber(ctx context.Context) (uint64, error) {
	if m.getRoundNumber != nil {
		return m.getRoundNumber(ctx)
	}
	return 0, fmt.Errorf("GetRoundNumber not implemented")
}

func (m *mockTokenBackend) PostTransactions(ctx context.Context, pubKey backend.PubKey, txs *txsystem.Transactions) error {
	if m.postTransactions != nil {
		return m.postTransactions(ctx, pubKey, txs)
	}
	return fmt.Errorf("PostTransactions not implemented")
}

func (m *mockTokenBackend) GetTypeHierarchy(ctx context.Context, id backend.TokenTypeID) ([]backend.TokenUnitType, error) {
	if m.getTypeHierarchy != nil {
		return m.getTypeHierarchy(ctx, id)
	}
	return nil, fmt.Errorf("GetTypeHierarchy not implemented")
}

func (m *mockTokenBackend) GetTxProof(ctx context.Context, unitID backend.UnitID, txHash backend.TxHash) (*backend.Proof, error) {
	if m.getTxProof != nil {
		return m.getTxProof(ctx, unitID, txHash)
	}
	return nil, fmt.Errorf("GetTxProof not implemented")
}

func (m *mockTokenBackend) GetFeeCreditBill(ctx context.Context, unitID twb.UnitID) (*twb.FeeCreditBill, error) {
	if m.getFeeCreditBill != nil {
		return m.getFeeCreditBill(ctx, unitID)
	}
	return nil, fmt.Errorf("GetFeeCreditBill not implemented")
}

func getSubarray[T interface{}](array []T, offsetKey string) ([]T, string, error) {
	defaultLimit := 2
	offset := 0
	var err error

	if offsetKey != "" {
		offset, err = strconv.Atoi(offsetKey)
		if err != nil {
			return nil, "", err
		}
	}
	subarray := array[offset:util.Min(offset+defaultLimit, len(array))]
	offset += defaultLimit
	if offset >= len(array) {
		offsetKey = ""
	} else {
		offsetKey = strconv.Itoa(offset)
	}
	return subarray, offsetKey, nil
}<|MERGE_RESOLUTION|>--- conflicted
+++ resolved
@@ -258,8 +258,8 @@
 		getRoundNumber: func(ctx context.Context) (uint64, error) {
 			return 1, nil
 		},
-		getFeeCreditBill: func(ctx context.Context, unitID twb.UnitID) (*twb.FeeCreditBill, error) {
-			return &twb.FeeCreditBill{
+		getFeeCreditBill: func(ctx context.Context, unitID backend.UnitID) (*backend.FeeCreditBill, error) {
+			return &backend.FeeCreditBill{
 				Id:            []byte{1},
 				Value:         100000,
 				TxHash:        []byte{2},
@@ -347,8 +347,8 @@
 		getRoundNumber: func(ctx context.Context) (uint64, error) {
 			return 1, nil
 		},
-		getFeeCreditBill: func(ctx context.Context, unitID twb.UnitID) (*twb.FeeCreditBill, error) {
-			return &twb.FeeCreditBill{
+		getFeeCreditBill: func(ctx context.Context, unitID backend.UnitID) (*backend.FeeCreditBill, error) {
+			return &backend.FeeCreditBill{
 				Id:            []byte{1},
 				Value:         100000,
 				TxHash:        []byte{2},
@@ -415,19 +415,15 @@
 				{ID: test.RandomBytes(32), Kind: backend.Fungible, Symbol: "AB", TypeID: typeId, Amount: 18},
 			}, "", nil
 		},
-<<<<<<< HEAD
-		postTransactions: func(ctx context.Context, pubKey backend.PubKey, txs *txsystem.Transactions) error {
-=======
-		getFeeCreditBill: func(ctx context.Context, unitID twb.UnitID) (*twb.FeeCreditBill, error) {
-			return &twb.FeeCreditBill{
+		getFeeCreditBill: func(ctx context.Context, unitID backend.UnitID) (*backend.FeeCreditBill, error) {
+			return &backend.FeeCreditBill{
 				Id:            []byte{1},
 				Value:         100000,
 				TxHash:        []byte{2},
 				FCBlockNumber: 3,
 			}, nil
 		},
-		postTransactions: func(ctx context.Context, pubKey twb.PubKey, txs *txsystem.Transactions) error {
->>>>>>> d66ec500
+		postTransactions: func(ctx context.Context, pubKey backend.PubKey, txs *txsystem.Transactions) error {
 			recTxs = append(recTxs, txs.Transactions...)
 			return nil
 		},
@@ -572,8 +568,8 @@
 		getRoundNumber: func(ctx context.Context) (uint64, error) {
 			return 1, nil
 		},
-		getFeeCreditBill: func(ctx context.Context, unitID twb.UnitID) (*twb.FeeCreditBill, error) {
-			return &twb.FeeCreditBill{
+		getFeeCreditBill: func(ctx context.Context, unitID backend.UnitID) (*backend.FeeCreditBill, error) {
+			return &backend.FeeCreditBill{
 				Id:            []byte{1},
 				Value:         100000,
 				TxHash:        []byte{2},
@@ -664,8 +660,8 @@
 		getRoundNumber: func(ctx context.Context) (uint64, error) {
 			return 1, nil
 		},
-		getFeeCreditBill: func(ctx context.Context, unitID twb.UnitID) (*twb.FeeCreditBill, error) {
-			return &twb.FeeCreditBill{
+		getFeeCreditBill: func(ctx context.Context, unitID backend.UnitID) (*backend.FeeCreditBill, error) {
+			return &backend.FeeCreditBill{
 				Id:            []byte{1},
 				Value:         100000,
 				TxHash:        []byte{2},
@@ -734,8 +730,8 @@
 		getRoundNumber: func(ctx context.Context) (uint64, error) {
 			return 1, nil
 		},
-		getFeeCreditBill: func(ctx context.Context, unitID twb.UnitID) (*twb.FeeCreditBill, error) {
-			return &twb.FeeCreditBill{
+		getFeeCreditBill: func(ctx context.Context, unitID backend.UnitID) (*backend.FeeCreditBill, error) {
+			return &backend.FeeCreditBill{
 				Id:            []byte{1},
 				Value:         100000,
 				TxHash:        []byte{2},
@@ -856,8 +852,8 @@
 		getRoundNumber: func(ctx context.Context) (uint64, error) {
 			return 1, nil
 		},
-		getFeeCreditBill: func(ctx context.Context, unitID twb.UnitID) (*twb.FeeCreditBill, error) {
-			return &twb.FeeCreditBill{
+		getFeeCreditBill: func(ctx context.Context, unitID backend.UnitID) (*backend.FeeCreditBill, error) {
+			return &backend.FeeCreditBill{
 				Id:            []byte{1},
 				Value:         100000,
 				TxHash:        []byte{2},
@@ -975,16 +971,10 @@
 	getTokens        func(ctx context.Context, kind backend.Kind, owner backend.PubKey, offsetKey string, limit int) ([]backend.TokenUnit, string, error)
 	getTokenTypes    func(ctx context.Context, kind backend.Kind, creator backend.PubKey, offsetKey string, limit int) ([]backend.TokenUnitType, string, error)
 	getRoundNumber   func(ctx context.Context) (uint64, error)
-<<<<<<< HEAD
 	postTransactions func(ctx context.Context, pubKey backend.PubKey, txs *txsystem.Transactions) error
 	getTypeHierarchy func(ctx context.Context, id backend.TokenTypeID) ([]backend.TokenUnitType, error)
 	getTxProof       func(ctx context.Context, unitID backend.UnitID, txHash backend.TxHash) (*backend.Proof, error)
-=======
-	postTransactions func(ctx context.Context, pubKey twb.PubKey, txs *txsystem.Transactions) error
-	getTypeHierarchy func(ctx context.Context, id twb.TokenTypeID) ([]twb.TokenUnitType, error)
-	getTxProof       func(ctx context.Context, unitID twb.UnitID, txHash twb.TxHash) (*twb.Proof, error)
-	getFeeCreditBill func(ctx context.Context, unitID twb.UnitID) (*twb.FeeCreditBill, error)
->>>>>>> d66ec500
+	getFeeCreditBill func(ctx context.Context, unitID backend.UnitID) (*backend.FeeCreditBill, error)
 }
 
 func (m *mockTokenBackend) GetToken(ctx context.Context, id backend.TokenID) (*backend.TokenUnit, error) {
@@ -1036,7 +1026,7 @@
 	return nil, fmt.Errorf("GetTxProof not implemented")
 }
 
-func (m *mockTokenBackend) GetFeeCreditBill(ctx context.Context, unitID twb.UnitID) (*twb.FeeCreditBill, error) {
+func (m *mockTokenBackend) GetFeeCreditBill(ctx context.Context, unitID backend.UnitID) (*backend.FeeCreditBill, error) {
 	if m.getFeeCreditBill != nil {
 		return m.getFeeCreditBill(ctx, unitID)
 	}
