package wallet

import (
	"alphabill-wallet-sdk/internal/abclient"
	"alphabill-wallet-sdk/internal/alphabill/script"
	"alphabill-wallet-sdk/internal/alphabill/txsystem"
	abcrypto "alphabill-wallet-sdk/internal/crypto"
	"alphabill-wallet-sdk/internal/crypto/hash"
	"alphabill-wallet-sdk/internal/rpc/alphabill"
	"alphabill-wallet-sdk/internal/rpc/transaction"
	"alphabill-wallet-sdk/pkg/log"
	"bytes"
	"crypto"
	"errors"
	"fmt"
	"github.com/btcsuite/btcd/chaincfg"
	"github.com/btcsuite/btcutil/hdkeychain"
	"github.com/holiman/uint256"
	"github.com/robfig/cron/v3"
	"github.com/tyler-smith/go-bip39"
	"google.golang.org/protobuf/proto"
	"google.golang.org/protobuf/types/known/anypb"
	"sync"
)

const prefetchBlockCount = 10
<<<<<<< HEAD
const dcTimeoutBlockCount = 10
=======
const mnemonicEntropyBitSize = 128
>>>>>>> 74449560

type Wallet struct {
	config           *Config
	db               Db
	alphaBillClient  abclient.ABClient
	dustCollectorJob *cron.Cron
}

// CreateNewWallet creates a new wallet. To synchronize wallet with a node call Sync.
// Shutdown needs to be called to release resources used by wallet.
func CreateNewWallet(config *Config) (*Wallet, error) {
	err := log.InitDefaultLogger()
	if err != nil {
		return nil, err
	}

	mnemonic, err := generateMnemonic()
	if err != nil {
		return nil, err
	}
	return createWallet(mnemonic, config)
}

// CreateWalletFromSeed creates a new wallet from given seed mnemonic. To synchronize wallet with a node call Sync.
// Shutdown needs to be called to release resources used by wallet.
func CreateWalletFromSeed(mnemonic string, config *Config) (*Wallet, error) {
	err := log.InitDefaultLogger()
	if err != nil {
		return nil, err
	}
	return createWallet(mnemonic, config)
}

// LoadExistingWallet loads an existing wallet. To synchronize wallet with a node call Sync.
// Shutdown needs to be called to release resources used by wallet.
func LoadExistingWallet(config *Config) (*Wallet, error) {
	err := log.InitDefaultLogger()
	if err != nil {
		return nil, err
	}

	db, err := getDb(config, false)
	if err != nil {
		return nil, err
	}

	return &Wallet{
		db:               db,
		config:           config,
		dustCollectorJob: cron.New(),
	}, nil
}

// GetBalance returns sum value of all bills currently owned by the wallet
// the value returned is the smallest denomination of alphabills (10^15)
func (w *Wallet) GetBalance() (uint64, error) {
	return w.db.GetBalance()
}

// Send creates, signs and broadcasts a transaction of the given amount (in the smallest denomination of alphabills)
// to the given public key
func (w *Wallet) Send(pubKey []byte, amount uint64) error {
	if len(pubKey) != 33 {
		return errors.New("invalid public key, must be 33 bytes in length")
	}
	if w.alphaBillClient == nil {
		return errors.New("alphabill client not initialized, need to sync with alphabill node before attempting to send transactions")
	}
	if w.alphaBillClient.IsShutdown() {
		return errors.New("alphabill client connection is shut down, resync with alphabill node before attempting to send transactions")
	}

	balance, err := w.GetBalance()
	if err != nil {
		return err
	}
	if amount > balance {
		return errors.New("cannot send more than existing balance")
	}

	b, err := w.db.GetBillWithMinValue(amount)
	if err != nil {
		return err
	}

	// todo if bill equals exactly the amount to send then do transfer order instead of split?
	// what would node do if it received split with exact same amount as bill?

	txRpc, err := w.createSplitTx(amount, pubKey, b)
	if err != nil {
		return err
	}
	res, err := w.alphaBillClient.SendTransaction(txRpc)
	if err != nil {
		return err
	}

	if !res.Ok {
		return errors.New("payment returned error code: " + res.Message)
	}
	return nil
}

// Sync synchronises wallet with given alphabill node, blocks forever or until alphabill connection is terminated
func (w *Wallet) Sync() error {
<<<<<<< HEAD
	abClient, err := abclient.New(w.config.AlphaBillClientConfig)
=======
	abClient, err := abclient.New(&abclient.AlphaBillClientConfig{Uri: w.config.AlphaBillClientConfig.Uri})
	if err != nil {
		return err
	}
	w.alphaBillClient = abClient
	w.syncWithAlphaBill()
	return nil
}

// Shutdown terminates connection to alphabill node and closes wallet db
func (w *Wallet) Shutdown() {
	if w.alphaBillClient != nil {
		w.alphaBillClient.Shutdown()
	}
	if w.db != nil {
		w.db.Close()
	}
}

// DeleteDb deletes the wallet database
func (w *Wallet) DeleteDb() {
	w.db.DeleteDb()
}

func (w *Wallet) createSplitTx(amount uint64, pubKey []byte, bill *bill) (*transaction.Transaction, error) {
	txSig, err := w.signBytes(bill.TxHash) // TODO sign correct data
>>>>>>> 74449560
	if err != nil {
		return err
	}
	_, err = w.startDustCollectorJob()
	if err != nil {
		return err
	}
	w.alphaBillClient = abClient
	w.syncWithAlphaBill()
	return nil
}

// Shutdown terminates connection to alphabill node, closes wallet db and any background goroutines
func (w *Wallet) Shutdown() {
	if w.alphaBillClient != nil {
		w.alphaBillClient.Shutdown()
	}
	if w.db != nil {
		w.db.Close()
	}
	if w.dustCollectorJob != nil {
		w.dustCollectorJob.Stop()
	}
}

<<<<<<< HEAD
// DeleteDb deletes the wallet database
func (w *Wallet) DeleteDb() {
	w.db.DeleteDb()
}

=======
>>>>>>> 74449560
func (w *Wallet) syncWithAlphaBill() {
	height, err := w.db.GetBlockHeight()
	if err != nil {
		return
	}

	var wg sync.WaitGroup // used to wait for goroutines to close
	wg.Add(2)
	ch := make(chan *alphabill.Block, prefetchBlockCount)
	go func() {
		err = w.alphaBillClient.InitBlockReceiver(height, ch)
		if err != nil {
			log.Error("error receiving block: ", err)
		}
		log.Info("closing block receiver channel")
		close(ch)
		wg.Done()
	}()
	go func() {
		err = w.initBlockProcessor(ch)
		if err != nil {
			log.Error("error processing block: ", err)
		} else {
			log.Info("block processor channel closed")
		}
		w.alphaBillClient.Shutdown()
		wg.Done()
	}()
	wg.Wait()
	log.Info("alphabill sync finished")
}

<<<<<<< HEAD
func (w *Wallet) createSplitTx(amount uint64, pubKey []byte, bill *bill) (*transaction.Transaction, error) {
	txSig, err := w.signBytes(bill.TxHash) // TODO sign correct data
	if err != nil {
		return nil, err
	}
	k, err := w.db.GetAccountKey()
	if err != nil {
		return nil, err
	}
	ownerProof := script.PredicateArgumentPayToPublicKeyHashDefault(txSig, k.PubKeyHashSha256)

	billId := bill.Id.Bytes32()
	tx := &transaction.Transaction{
		UnitId:                billId[:],
		TransactionAttributes: new(anypb.Any),
		Timeout:               1000,
		OwnerProof:            ownerProof,
	}

	err = anypb.MarshalFrom(tx.TransactionAttributes, &transaction.BillSplit{
		Amount:         bill.Value,
		TargetBearer:   script.PredicatePayToPublicKeyHashDefault(hash.Sum256(pubKey)),
		RemainingValue: bill.Value - amount,
		Backlink:       bill.TxHash,
	}, proto.MarshalOptions{})

	if err != nil {
		return nil, err
	}
	return tx, nil
}

func (w *Wallet) createDustTx(bill *bill) (*transaction.Transaction, error) {
	txSig, err := w.signBytes(bill.TxHash) // TODO sign correct data
	if err != nil {
		return nil, err
	}
	k, err := w.db.GetAccountKey()
	if err != nil {
		return nil, err
	}
	ownerProof := script.PredicateArgumentPayToPublicKeyHashDefault(txSig, k.PubKeyHashSha256)

	tx := &transaction.Transaction{
		UnitId:                bill.getId(),
		TransactionAttributes: new(anypb.Any),
		Timeout:               1000,
		OwnerProof:            ownerProof,
	}

	err = anypb.MarshalFrom(tx.TransactionAttributes, &transaction.TransferDC{
		TargetValue:  bill.Value,
		TargetBearer: script.PredicatePayToPublicKeyHashDefault(k.PubKeyHashSha256),
		Backlink:     bill.TxHash,
		Nonce:        nil, // TODO what is nonce?
	}, proto.MarshalOptions{})

	if err != nil {
		return nil, err
	}
	return tx, nil
}

func (w *Wallet) createSwapTx() (*transaction.Transaction, error) {
	bills, err := w.db.GetBills()
	if err != nil {
		return nil, err
	}

	var dustTxs []*dustTx
	for _, b := range bills {
		if b.IsDcBill {
			dustTxs = append(dustTxs, &dustTx{
				billId:    b.getId(),
				billValue: b.Value,
				tx:        b.DcTx,
				proof:     nil, // TODO get DC proof somewhere
			})
		}
	}

	if len(dustTxs) == 0 {
		return nil, errors.New("cannot create swap transaction as no dust bills exist")
	}

	txSig, err := w.signBytes([]byte{}) // TODO sign correct data
	if err != nil {
		return nil, err
	}

	k, err := w.db.GetAccountKey()
	if err != nil {
		return nil, err
	}

	var billIds [][]byte
	var dustTransferProofs [][]byte
	var dustTransferOrders []*transaction.Transaction
	var billValueSum uint64
	for _, dcTx := range dustTxs {
		billIds = append(billIds, dcTx.billId)
		dustTransferOrders = append(dustTransferOrders, dcTx.tx)
		dustTransferProofs = append(dustTransferProofs, dcTx.proof)
		billValueSum += dcTx.billValue
	}

	ownerProof := script.PredicateArgumentPayToPublicKeyHashDefault(txSig, k.PubKeyHashSha256)
	unitId := uint256.NewInt(1337).Bytes32()
	swapTx := &transaction.Transaction{
		UnitId:                unitId[:], // TODO generate bill id for swap?
		TransactionAttributes: new(anypb.Any),
		Timeout:               1000,
		OwnerProof:            ownerProof,
	}

	err = anypb.MarshalFrom(swapTx.TransactionAttributes, &transaction.Swap{
		OwnerCondition:  script.PredicatePayToPublicKeyHashDefault(k.PubKeyHashSha256),
		BillIdentifiers: billIds,
		DcTransfers:     dustTransferOrders,
		Proofs:          dustTransferProofs,
		TargetValue:     billValueSum,
	}, proto.MarshalOptions{})

	if err != nil {
		return nil, err
	}
	return swapTx, nil
}

=======
>>>>>>> 74449560
func (w *Wallet) initBlockProcessor(ch <-chan *alphabill.Block) error {
	for b := range ch {
		err := w.processBlock(b)
		if err != nil {
			return err
		}
	}
	return nil
}

func (w *Wallet) verifyBlockHeight(b *alphabill.Block) error {
	// verify that we are processing blocks sequentially
	height, err := w.db.GetBlockHeight()
	if err != nil {
		return err
	}
	// TODO will genesis block be height 0 or 1?
	if b.BlockNo-height != 1 {
		return errors.New(fmt.Sprintf("Invalid block height. Received height %d current wallet height %d", b.BlockNo, height))
	}
	return nil
}

func (w *Wallet) processBlock(b *alphabill.Block) error {
	err := w.verifyBlockHeight(b)
	if err != nil {
		return err
	}
	for _, txPb := range b.Transactions {
		err = w.collectBills(txPb)
		if err != nil {
			return err
		}
	}
	err = w.db.SetBlockHeight(b.BlockNo)
	if err != nil {
		return err
	}

	err = w.swapIfRequired()
	if err != nil {
		log.Error("error performing swap: ", err)
	}
	return nil
}

func (w *Wallet) swapIfRequired() error {
	isSwapRequired, err := w.isSwapRequired()
	if err != nil {
		return err
	}
	if isSwapRequired {
		err = w.swapDcBills()
		if err != nil {
			return err
		}
	}
	return nil
}

func (w *Wallet) isSwapRequired() (bool, error) {
	blockHeight, err := w.db.GetBlockHeight()
	if err != nil {
		return false, err
	}
	dcBlockHeight, err := w.db.GetDcBlockHeight()
	if err != nil {
		return false, err
	}
	if blockHeight == dcBlockHeight {
		return true, nil
	}

	requiredDcSum, err := w.db.GetDcValueSum()
	if err != nil {
		return false, err
	}
	if requiredDcSum == 0 {
		return false, nil
	}

	bills, err := w.db.GetBills()
	if err != nil {
		return false, err
	}
	var dcSum uint64
	for _, b := range bills {
		if b.IsDcBill {
			dcSum += b.Value
		}
	}
	return dcSum >= requiredDcSum, nil
}

func (w *Wallet) swapDcBills() error {
	tx, err := w.createSwapTx()
	if err != nil {
		return err
	}
	log.Info("sending swap tx")
	res, err := w.alphaBillClient.SendTransaction(tx)
	if err != nil {
		return err
	}
	if !res.Ok {
		return errors.New("swap tx returned error code: " + res.Message)
	}

	err = w.db.SetDcBlockHeight(0)
	if err != nil {
		return err
	}
	err = w.db.SetDcValueSum(0)
	if err != nil {
		return err
	}
	return nil
}

// TODO block processing should be done in a single transaction
func (w *Wallet) collectBills(txPb *transaction.Transaction) error {
	gtx, err := transaction.New(txPb)
	if err != nil {
		return err
	}
	stx := gtx.(txsystem.GenericTransaction)

	switch tx := stx.(type) {
	case txsystem.Transfer:
		if w.isOwner(tx.NewBearer()) {
			err = w.db.SetBill(&bill{
				Id:       tx.UnitId(),
				Value:    tx.TargetValue(),
				TxHash:   tx.Hash(crypto.SHA256),
				IsDcBill: false,
				DcTx:     nil,
			})
		} else {
			err := w.db.RemoveBill(tx.UnitId())
			if err != nil {
				return err
			}
		}
	case txsystem.TransferDC:
		if w.isOwner(tx.TargetBearer()) {
			err = w.db.SetBill(&bill{
				Id:       tx.UnitId(),
				Value:    tx.TargetValue(),
				TxHash:   tx.Hash(crypto.SHA256),
				IsDcBill: true,
				DcTx:     txPb,
			})
		} else {
			err := w.db.RemoveBill(tx.UnitId())
			if err != nil {
				return err
			}
		}
	case txsystem.Split:
		// split tx contains two bills: existing bill and new bill
		// if any of these bills belong to wallet then we have to
		// 1) update the existing bill and
		// 2) add the new bill
		containsBill, err := w.db.ContainsBill(tx.UnitId())
		if err != nil {
			return err
		}
		if containsBill {
			err := w.db.SetBill(&bill{
				Id:     tx.UnitId(),
				Value:  tx.RemainingValue(),
				TxHash: stx.Hash(crypto.SHA256),
			})
			if err != nil {
				return err
			}
		}
		if w.isOwner(tx.TargetBearer()) {
			err := w.db.SetBill(&bill{
				Id:     uint256.NewInt(0).SetBytes(tx.Hash(crypto.SHA256)), // TODO generate Id properly
				Value:  tx.Amount(),
				TxHash: tx.Hash(crypto.SHA256),
			})
			if err != nil {
				return err
			}
		}
	case txsystem.Swap:
		if w.isOwner(tx.OwnerCondition()) {
			err = w.db.SetBill(&bill{
				Id:     tx.UnitId(),
				Value:  tx.TargetValue(),
				TxHash: tx.Hash(crypto.SHA256),
			})
			if err != nil {
				return err
			}
			// TODO is it possible that DustTransfer bearer and SwapTransfer bearer are different?
			// TODO once DC bill gets deleted how is it reflected in the ledger?
			for _, dustTransfer := range tx.DCTransfers() {
				err := w.db.RemoveBill(dustTransfer.UnitId())
				if err != nil {
					return err
				}
			}
		} else {
			err := w.db.RemoveBill(tx.UnitId())
			if err != nil {
				return err
			}
		}
	default:
		panic(fmt.Sprintf("received unknown transaction: %s", tx))
	}
	return nil
}

// isOwner checks if given p2pkh bearer predicate contains Wallet's pubKey hash
func (w *Wallet) isOwner(bp []byte) bool {
	// p2pkh predicate: [0x53, 0x76, 0xa8, 0x01, 0x4f, 0x01, <32 bytes>, 0x87, 0x69, 0xac, 0x01]
	// p2pkh predicate: [Dup, Hash <SHA256>, PushHash <SHA256> <32 bytes>, Equal, Verify, CheckSig <secp256k1>]

	// p2pkh owner predicate must be 10 + (32 or 64) (SHA256 or SHA512) bytes long
	if len(bp) != 42 && len(bp) != 74 {
		return false
	}
	// 5th byte is PushHash 0x4f
	if bp[4] != 0x4f {
		return false
	}
	// 6th byte is HashAlgo 0x01 or 0x02 for SHA256 and SHA512 respectively
	hashAlgo := bp[5]
	if hashAlgo == 0x01 {
		k, err := w.db.GetAccountKey()
		if err != nil {
			return false // ignore error
		}
		return bytes.Equal(bp[6:38], k.PubKeyHashSha256)
	} else if hashAlgo == 0x02 {
		k, err := w.db.GetAccountKey()
		if err != nil {
			return false // ignore error
		}
		return bytes.Equal(bp[6:70], k.PubKeyHashSha512)
	}
	return false
}

func (w *Wallet) signBytes(b []byte) ([]byte, error) {
	k, err := w.db.GetAccountKey()
	if err != nil {
		return nil, err
	}
	signer, err := abcrypto.NewInMemorySecp256K1SignerFromKey(k.PrivKey)
	if err != nil {
		return nil, err
	}
	return signer.SignBytes(b)
}

// collectDust sends dust transfer for every bill in wallet and records metadata
// once the dust transfers get confirmed on the ledger then swap transfer is broadcast and metadata cleared
func (w *Wallet) collectDust() error {
	bills, err := w.db.GetBills()
	if err != nil {
		return err
	}
	if len(bills) <= 1 {
		return nil
	}

	height, err := w.db.GetBlockHeight()
	if err != nil {
		return err
	}
	err = w.db.SetDcBlockHeight(height + dcTimeoutBlockCount)

	var dcValueSum uint64
	for _, b := range bills {
		dcValueSum += b.Value
		if b.IsDcBill {
			continue // no need to send already confirmed dust transactions again
		}

		tx, err := w.createDustTx(b)
		if err != nil {
			return err
		}

		log.Info("sending dust transfer tx for bill ", b.Id)
		res, err := w.alphaBillClient.SendTransaction(tx)
		if err != nil {
			return err
		}
		if !res.Ok {
			return errors.New("dust transfer returned error code: " + res.Message)
		}
	}
	return w.db.SetDcValueSum(dcValueSum)
}

func (w *Wallet) startDustCollectorJob() (cron.EntryID, error) {
	return w.dustCollectorJob.AddFunc("@hourly", func() {
		err := w.collectDust()
		if err != nil {
			log.Error("error in dust collector job: ", err)
		}
	})
}

func createWallet(mnemonic string, config *Config) (*Wallet, error) {
	db, err := getDb(config, true)
	if err != nil {
		return nil, err
	}

	err = generateKeys(mnemonic, db)
	if err != nil {
		db.DeleteDb()
		return nil, err
	}

	return &Wallet{
		db:               db,
		config:           config,
		dustCollectorJob: cron.New(),
	}, nil
}

func generateMnemonic() (string, error) {
	entropy, err := bip39.NewEntropy(mnemonicEntropyBitSize)
	if err != nil {
		return "", err
	}
	return bip39.NewMnemonic(entropy)
}

func generateKeys(mnemonic string, db Db) error {
	if !bip39.IsMnemonicValid(mnemonic) {
		return errors.New("mnemonic is invalid")
	}
	seed, err := bip39.NewSeedWithErrorChecking(mnemonic, "")
	if err != nil {
		return err
	}

	// https://github.com/bitcoin/bips/blob/master/bip-0044.mediawiki
	// m / purpose' / coin_type' / account' / change / address_index
	// m - master key
	// 44' - cryptocurrencies
	// 634' - coin type, randomly chosen number from https://github.com/satoshilabs/slips/blob/master/slip-0044.md
	// 0' - account number (currently use only one account)
	// 0 - change address 0 or 1; 0 = externally used address, 1 = internal address, currently always 0
	// 0 - address index
	// we currently have an ethereum like account based model meaning 1 account = 1 address and no plans to support multiple accounts at this time,
	// so we use wallet's "HD" part only for generating single key from seed
	derivationPath := "m/44'/634'/0'/0/0"

	// TODO what is HDPrivateKeyID in MainNetParams that is used for key generation
	masterKey, err := hdkeychain.NewMaster(seed, &chaincfg.MainNetParams)
	if err != nil {
		return err
	}
	k, err := newAccountKey(masterKey, derivationPath)
	if err != nil {
		return err
	}
	err = db.SetAccountKey(k)
	if err != nil {
		return err
	}
	err = db.SetMasterKey(masterKey.String())
	if err != nil {
		return err
	}
	err = db.SetMnemonic(mnemonic)
	if err != nil {
		return err
	}
	return nil
}

func getDb(config *Config, create bool) (Db, error) {
	var db *wdb
	var err error
	if config.Db != nil {
		return config.Db, nil
	}
	if create {
		db, err = createNewDb(config)
	} else {
		db, err = OpenDb(config)
	}
	if err != nil {
		return nil, err
	}
	return db, nil
}

// dustTx helper struct for building swap transaction
type dustTx struct {
	billId    []byte
	billValue uint64
	tx        *transaction.Transaction // dustTx
	proof     []byte
}<|MERGE_RESOLUTION|>--- conflicted
+++ resolved
@@ -24,11 +24,8 @@
 )
 
 const prefetchBlockCount = 10
-<<<<<<< HEAD
 const dcTimeoutBlockCount = 10
-=======
 const mnemonicEntropyBitSize = 128
->>>>>>> 74449560
 
 type Wallet struct {
 	config           *Config
@@ -134,36 +131,7 @@
 
 // Sync synchronises wallet with given alphabill node, blocks forever or until alphabill connection is terminated
 func (w *Wallet) Sync() error {
-<<<<<<< HEAD
 	abClient, err := abclient.New(w.config.AlphaBillClientConfig)
-=======
-	abClient, err := abclient.New(&abclient.AlphaBillClientConfig{Uri: w.config.AlphaBillClientConfig.Uri})
-	if err != nil {
-		return err
-	}
-	w.alphaBillClient = abClient
-	w.syncWithAlphaBill()
-	return nil
-}
-
-// Shutdown terminates connection to alphabill node and closes wallet db
-func (w *Wallet) Shutdown() {
-	if w.alphaBillClient != nil {
-		w.alphaBillClient.Shutdown()
-	}
-	if w.db != nil {
-		w.db.Close()
-	}
-}
-
-// DeleteDb deletes the wallet database
-func (w *Wallet) DeleteDb() {
-	w.db.DeleteDb()
-}
-
-func (w *Wallet) createSplitTx(amount uint64, pubKey []byte, bill *bill) (*transaction.Transaction, error) {
-	txSig, err := w.signBytes(bill.TxHash) // TODO sign correct data
->>>>>>> 74449560
 	if err != nil {
 		return err
 	}
@@ -189,14 +157,11 @@
 	}
 }
 
-<<<<<<< HEAD
 // DeleteDb deletes the wallet database
 func (w *Wallet) DeleteDb() {
 	w.db.DeleteDb()
 }
 
-=======
->>>>>>> 74449560
 func (w *Wallet) syncWithAlphaBill() {
 	height, err := w.db.GetBlockHeight()
 	if err != nil {
@@ -229,7 +194,6 @@
 	log.Info("alphabill sync finished")
 }
 
-<<<<<<< HEAD
 func (w *Wallet) createSplitTx(amount uint64, pubKey []byte, bill *bill) (*transaction.Transaction, error) {
 	txSig, err := w.signBytes(bill.TxHash) // TODO sign correct data
 	if err != nil {
@@ -359,8 +323,6 @@
 	return swapTx, nil
 }
 
-=======
->>>>>>> 74449560
 func (w *Wallet) initBlockProcessor(ch <-chan *alphabill.Block) error {
 	for b := range ch {
 		err := w.processBlock(b)
@@ -532,7 +494,7 @@
 			err := w.db.SetBill(&bill{
 				Id:     tx.UnitId(),
 				Value:  tx.RemainingValue(),
-				TxHash: stx.Hash(crypto.SHA256),
+				TxHash: tx.Hash(crypto.SHA256),
 			})
 			if err != nil {
 				return err
