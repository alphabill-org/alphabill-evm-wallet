--- conflicted
+++ resolved
@@ -398,13 +398,8 @@
 	return w.db.SetDcMetadata(dcNonce, &dcMetadata{SwapTimeout: timeout})
 }
 
-<<<<<<< HEAD
-func (w *Wallet) collectBills(txPb *transaction.Transaction) error {
+func (w *Wallet) collectBills(txPb *transaction.Transaction, blockHeight uint64) error {
 	gtx, err := transaction.NewMoneyTx(txPb)
-=======
-func (w *Wallet) collectBills(txPb *transaction.Transaction, blockHeight uint64) error {
-	gtx, err := transaction.New(txPb)
->>>>>>> 9b997711
 	if err != nil {
 		return err
 	}
