package backend

import (
	"context"
	"crypto"
	"fmt"

	"github.com/alphabill-org/alphabill/internal/network/protocol/genesis"
	"github.com/alphabill-org/alphabill/internal/txsystem/fc/transactions"
	moneytx "github.com/alphabill-org/alphabill/internal/txsystem/money"
	utiltx "github.com/alphabill-org/alphabill/internal/txsystem/util"
	"github.com/alphabill-org/alphabill/internal/types"
	wlog "github.com/alphabill-org/alphabill/pkg/wallet/log"
	"github.com/holiman/uint256"
)

const (
	DustBillDeletionTimeout    = 65536
	ExpiredBillDeletionTimeout = 65536
)

type BlockProcessor struct {
	store    BillStore
	sdrs     map[string]*genesis.SystemDescriptionRecord
	moneySDR *genesis.SystemDescriptionRecord
}

func NewBlockProcessor(store BillStore, moneySystemID []byte) (*BlockProcessor, error) {
	sdrs, err := store.Do().GetSystemDescriptionRecords()
	if err != nil {
		return nil, fmt.Errorf("failed to get system description records: %w", err)
	}
	sdrsMap := map[string]*genesis.SystemDescriptionRecord{}
	for _, sdr := range sdrs {
		sdrsMap[string(sdr.SystemIdentifier)] = sdr
	}
	return &BlockProcessor{store: store, sdrs: sdrsMap, moneySDR: sdrsMap[string(moneySystemID)]}, nil
}

func (p *BlockProcessor) ProcessBlock(_ context.Context, b *types.Block) error {
	roundNumber := b.GetRoundNumber()
	wlog.Info("processing block: ", roundNumber)
	return p.store.WithTransaction(func(dbTx BillStoreTx) error {
		lastBlockNumber, err := dbTx.GetBlockNumber()
		if err != nil {
			return err
		}
		if lastBlockNumber >= roundNumber {
			return fmt.Errorf("invalid block number. Received blockNumber %d current wallet blockNumber %d", roundNumber, lastBlockNumber)
		}
		for i, tx := range b.Transactions {
			if err := p.processTx(tx, b, i, dbTx); err != nil {
				return fmt.Errorf("failed to process transaction: %w", err)
			}
		}
		if err := dbTx.DeleteExpiredBills(roundNumber); err != nil {
			return fmt.Errorf("failed to delete expired bills: %w", err)
		}
		return dbTx.SetBlockNumber(roundNumber)
	})
}

func (p *BlockProcessor) processTx(txr *types.TransactionRecord, b *types.Block, txIdx int, dbTx BillStoreTx) error {
	txo := txr.TransactionOrder
	roundNumber := b.GetRoundNumber()

	switch txo.PayloadType() {
	case moneytx.PayloadTypeTransfer:
		wlog.Info(fmt.Sprintf("received transfer order (UnitID=%x)", txo.UnitID()))
		err := p.updateFCB(txr, roundNumber, dbTx)
		if err != nil {
			return err
		}
		attr := &moneytx.TransferAttributes{}
		err = txo.UnmarshalAttributes(attr)
		if err != nil {
			return err
		}
		err = p.saveBillWithProof(txIdx, b, dbTx, &Bill{
			Id:             txo.UnitID(),
			Value:          attr.TargetValue,
			TxHash:         txo.Hash(crypto.SHA256),
			OwnerPredicate: attr.NewBearer,
		})
		if err != nil {
			return err
		}
	case moneytx.PayloadTypeTransDC:
		wlog.Info(fmt.Sprintf("received TransferDC order (UnitID=%x)", txo.UnitID()))
		err := p.updateFCB(txr, roundNumber, dbTx)
		if err != nil {
			return err
		}
		attr := &moneytx.TransferDCAttributes{}
		err = txo.UnmarshalAttributes(attr)
		if err != nil {
			return err
		}
		err = p.saveBillWithProof(txIdx, b, dbTx, &Bill{
			Id:             txo.UnitID(),
			Value:          attr.TargetValue,
			TxHash:         txo.Hash(crypto.SHA256),
			IsDCBill:       true,
			OwnerPredicate: attr.TargetBearer,
		})
		if err != nil {
			return err
		}
		err = dbTx.SetBillExpirationTime(roundNumber+DustBillDeletionTimeout, txo.UnitID())
		if err != nil {
			return err
		}
	case moneytx.PayloadTypeSplit:
		err := p.updateFCB(txr, roundNumber, dbTx)
		if err != nil {
			return err
		}
		attr := &moneytx.SplitAttributes{}
		err = txo.UnmarshalAttributes(attr)
		if err != nil {
			return err
		}
		// old bill
		oldBill, err := dbTx.GetBill(txo.UnitID())
		if err != nil {
			return err
		}
		if oldBill != nil {
			wlog.Info(fmt.Sprintf("received split order (existing UnitID=%x)", txo.UnitID()))
			err = p.saveBillWithProof(txIdx, b, dbTx, &Bill{
				Id:             txo.UnitID(),
				Value:          attr.RemainingValue,
				TxHash:         txo.Hash(crypto.SHA256),
				OwnerPredicate: oldBill.OwnerPredicate,
			})
			if err != nil {
				return err
			}
		} else {
			// we should always have the "previous bill" other than splitting the initial bill or some error condition
			wlog.Warning(fmt.Sprintf("received split order where existing unit was not found, ignoring tx (unitID=%x)", txo.UnitID()))
		}

		// new bill
		newID := utiltx.SameShardIDBytes(uint256.NewInt(0).SetBytes(txo.UnitID()), moneytx.HashForIDCalculation(txo.UnitID(), txo.Payload.Attributes, txo.Timeout(), crypto.SHA256))
		wlog.Info(fmt.Sprintf("received split order (new UnitID=%x)", newID))
		err = p.saveBillWithProof(txIdx, b, dbTx, &Bill{
			Id:             newID,
			Value:          attr.Amount,
			TxHash:         txo.Hash(crypto.SHA256),
			OwnerPredicate: attr.TargetBearer,
		})
		if err != nil {
			return err
		}
	case moneytx.PayloadTypeSwapDC:
		err := p.updateFCB(txr, roundNumber, dbTx)
		if err != nil {
			return err
		}
		attr := &moneytx.SwapDCAttributes{}
		err = txo.UnmarshalAttributes(attr)
		if err != nil {
			return err
		}
		wlog.Info(fmt.Sprintf("received swap order (UnitID=%x)", txo.UnitID()))
		err = p.saveBillWithProof(txIdx, b, dbTx, &Bill{
			Id:             txo.UnitID(),
			Value:          attr.TargetValue,
			TxHash:         txo.Hash(crypto.SHA256),
			OwnerPredicate: attr.OwnerCondition,
		})
		if err != nil {
			return err
		}
		for _, dustTransfer := range attr.DcTransfers {
			err := dbTx.RemoveBill(dustTransfer.TransactionOrder.UnitID())
			if err != nil {
				return err
			}
		}
	case transactions.PayloadTypeTransferFeeCredit:
		wlog.Info(fmt.Sprintf("received transferFC order (UnitID=%x)", txo.UnitID()))
		bill, err := dbTx.GetBill(txo.UnitID())
		if err != nil {
			return fmt.Errorf("failed to get bill: %w", err)
		}
		if bill == nil {
			return fmt.Errorf("unit not found for transferFC tx (unitID=%X)", txo.UnitID())
		}
		attr := &transactions.TransferFeeCreditAttributes{}
		err = txo.UnmarshalAttributes(attr)
		if err != nil {
			return fmt.Errorf("failed to unmarshal transferFC attributes: %w", err)
		}

		v := attr.Amount + txr.ServerMetadata.ActualFee
		if v < bill.Value {
			bill.Value -= v
		} else {
			bill.Value = 0
			// mark bill to be deleted far in the future (approx 1 day)
			// so that bill (proof) can be used for confirmation and follow-up transaction
			// alternatively we can save proofs separately from bills and this hack can be removed
			err = dbTx.SetBillExpirationTime(roundNumber+ExpiredBillDeletionTimeout, txo.UnitID())
			if err != nil {
				return fmt.Errorf("failed to set bill expiration time: %w", err)
			}
		}
		bill.TxHash = txo.Hash(crypto.SHA256)
		err = p.saveBillWithProof(txIdx, b, dbTx, bill)
		if err != nil {
			return fmt.Errorf("failed to save transferFC bill with proof: %w", err)
		}
		err = p.addTransferredCreditToPartitionFeeBill(attr, dbTx)
		if err != nil {
			return fmt.Errorf("failed to add transferred fee credit to partition fee bill: %w", err)
		}
		err = p.addTxFeesToMoneyFeeBill(dbTx, txr)
		if err != nil {
			return fmt.Errorf("failed to add tx fees to money fee bill: %w", err)
		}
<<<<<<< HEAD
		err = p.addTxFeesToMoneyFeeBill(dbTx, txr)
		if err != nil {
			return err
		}
=======
>>>>>>> a9706cf6
		return nil
	case transactions.PayloadTypeAddFeeCredit:
		wlog.Info(fmt.Sprintf("received addFC order (UnitID=%x)", txo.UnitID()))
		fcb, err := dbTx.GetFeeCreditBill(txo.UnitID())
		if err != nil {
			return err
		}
		addFCAttr := &transactions.AddFeeCreditAttributes{}
		err = txo.UnmarshalAttributes(addFCAttr)
		if err != nil {
			return err
		}
		transferFCAttr := &transactions.TransferFeeCreditAttributes{}
		err = addFCAttr.FeeCreditTransfer.TransactionOrder.UnmarshalAttributes(transferFCAttr)
		if err != nil {
			return err
		}
		return p.saveFCBWithProof(txIdx, b, dbTx, &Bill{
			Id:            txo.UnitID(),
			Value:         fcb.getValue() + transferFCAttr.Amount - txr.ServerMetadata.ActualFee,
			TxHash:        txo.Hash(crypto.SHA256),
			FCBlockNumber: roundNumber,
		})
	case transactions.PayloadTypeCloseFeeCredit:
		wlog.Info(fmt.Sprintf("received closeFC order (UnitID=%x)", txo.UnitID()))
		fcb, err := dbTx.GetFeeCreditBill(txo.UnitID())
		if err != nil {
			return err
		}
		attr := &transactions.CloseFeeCreditAttributes{}
		err = txo.UnmarshalAttributes(attr)
		if err != nil {
			return err
		}
		return p.saveFCBWithProof(txIdx, b, dbTx, &Bill{
			Id:            txo.UnitID(),
			Value:         fcb.getValue() - attr.Amount,
			TxHash:        txo.Hash(crypto.SHA256),
			FCBlockNumber: roundNumber,
		})
	case transactions.PayloadTypeReclaimFeeCredit:
		wlog.Info(fmt.Sprintf("received reclaimFC order (UnitID=%x)", txo.UnitID()))
		bill, err := dbTx.GetBill(txo.UnitID())
		if err != nil {
			return err
		}
		if bill == nil {
			return fmt.Errorf("unit not found for reclaimFC tx (unitID=%X)", txo.UnitID())
		}
		reclaimFCAttr := &transactions.ReclaimFeeCreditAttributes{}
		err = txo.UnmarshalAttributes(reclaimFCAttr)
		if err != nil {
			return err
		}
		closeFCTXO := reclaimFCAttr.CloseFeeCreditTransfer.TransactionOrder
		closeFCAttr := &transactions.CloseFeeCreditAttributes{}
		err = closeFCTXO.UnmarshalAttributes(closeFCAttr)
		if err != nil {
			return err
		}

		reclaimedValue := closeFCAttr.Amount - reclaimFCAttr.CloseFeeCreditTransfer.ServerMetadata.ActualFee - txr.ServerMetadata.ActualFee
		bill.Value += reclaimedValue
		bill.TxHash = txo.Hash(crypto.SHA256)
		err = p.saveBillWithProof(txIdx, b, dbTx, bill)
		if err != nil {
			return err
		}
		err = p.removeReclaimedCreditFromPartitionFeeBill(closeFCTXO, closeFCAttr, dbTx)
		if err != nil {
			return err
		}
		// add closeFC and reclaimFC txs fees to money partition fee bill
		return p.addTxFeesToMoneyFeeBill(dbTx, reclaimFCAttr.CloseFeeCreditTransfer, txr)
	default:
		wlog.Warning(fmt.Sprintf("received unknown transaction type, skipping processing: %s", txo.PayloadType()))
		return nil
	}
	return nil
}

func (p *BlockProcessor) addTransferredCreditToPartitionFeeBill(tx *transactions.TransferFeeCreditAttributes, dbTx BillStoreTx) error {
	sdr, f := p.sdrs[string(tx.TargetSystemIdentifier)]
	if !f {
		return fmt.Errorf("received transferFC for unknown tx system: %x", tx.TargetSystemIdentifier)
	}
	partitionFeeBill, err := dbTx.GetBill(sdr.FeeCreditBill.UnitId)
	if err != nil {
		return err
	}
	if partitionFeeBill == nil {
		return fmt.Errorf("partition fee bill not found: %x", sdr.FeeCreditBill.UnitId)
	}
	partitionFeeBill.Value += tx.Amount
	return dbTx.SetBill(partitionFeeBill)
}

func (p *BlockProcessor) removeReclaimedCreditFromPartitionFeeBill(txo *types.TransactionOrder, attr *transactions.CloseFeeCreditAttributes, dbTx BillStoreTx) error {
	sdr, f := p.sdrs[string(txo.SystemID())]
	if !f {
		return fmt.Errorf("received reclaimFC for unknown tx system: %x", txo.SystemID())
	}
	partitionFeeBill, err := dbTx.GetBill(sdr.FeeCreditBill.UnitId)
	if err != nil {
		return err
	}
	partitionFeeBill.Value -= attr.Amount
	return dbTx.SetBill(partitionFeeBill)
}

func (p *BlockProcessor) addTxFeesToMoneyFeeBill(dbTx BillStoreTx, txs ...*types.TransactionRecord) error {
	moneyFeeBill, err := dbTx.GetBill(p.moneySDR.FeeCreditBill.UnitId)
	if err != nil {
		return err
	}
	for _, tx := range txs {
		moneyFeeBill.Value += tx.ServerMetadata.ActualFee
	}
	return dbTx.SetBill(moneyFeeBill)
}

func (p *BlockProcessor) saveBillWithProof(txIdx int, b *types.Block, dbTx BillStoreTx, bill *Bill) error {
	err := bill.addProof(txIdx, b)
	if err != nil {
		return err
	}
	return dbTx.SetBill(bill)
}

func (p *BlockProcessor) saveFCBWithProof(txIdx int, b *types.Block, dbTx BillStoreTx, fcb *Bill) error {
	err := fcb.addProof(txIdx, b)
	if err != nil {
		return err
	}
	return dbTx.SetFeeCreditBill(fcb)
}

func (p *BlockProcessor) updateFCB(txr *types.TransactionRecord, roundNumber uint64, dbTx BillStoreTx) error {
	txo := txr.TransactionOrder
	fcb, err := dbTx.GetFeeCreditBill(txo.Payload.ClientMetadata.FeeCreditRecordID)
	if err != nil {
		return err
	}
	if fcb == nil {
		return fmt.Errorf("fee credit bill not found: %X", txo.Payload.ClientMetadata.FeeCreditRecordID)
	}
	if fcb.Value < txr.ServerMetadata.ActualFee {
		return fmt.Errorf("fee credit bill value cannot go negative; value=%d fee=%d", fcb.Value, txr.ServerMetadata.ActualFee)
	}
	fcb.Value -= txr.ServerMetadata.ActualFee
	fcb.FCBlockNumber = roundNumber
	return dbTx.SetFeeCreditBill(fcb)
}<|MERGE_RESOLUTION|>--- conflicted
+++ resolved
@@ -220,13 +220,6 @@
 		if err != nil {
 			return fmt.Errorf("failed to add tx fees to money fee bill: %w", err)
 		}
-<<<<<<< HEAD
-		err = p.addTxFeesToMoneyFeeBill(dbTx, txr)
-		if err != nil {
-			return err
-		}
-=======
->>>>>>> a9706cf6
 		return nil
 	case transactions.PayloadTypeAddFeeCredit:
 		wlog.Info(fmt.Sprintf("received addFC order (UnitID=%x)", txo.UnitID()))
