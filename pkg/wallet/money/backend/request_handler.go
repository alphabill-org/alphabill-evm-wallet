package backend

import (
	"errors"
	"fmt"
	"io"
	"net/http"
	"strconv"

	"golang.org/x/sync/errgroup"

	"github.com/fxamacker/cbor/v2"
	"github.com/gorilla/handlers"
	"github.com/gorilla/mux"
	httpSwagger "github.com/swaggo/http-swagger"

	sdk "github.com/alphabill-org/alphabill/pkg/wallet"
	"github.com/alphabill-org/alphabill/pkg/wallet/log"
	_ "github.com/alphabill-org/alphabill/pkg/wallet/money/backend/docs"
)

type (
	moneyRestAPI struct {
		Service            WalletBackendService
		ListBillsPageLimit int
		rw                 *sdk.ResponseWriter
	}

	// TODO: perhaps pass the total number of elements in a response header
	ListBillsResponse struct {
		Total      int                    `json:"total" example:"1"`
		Bills      []*ListBillVM          `json:"bills"`
		DCMetadata map[string]*DCMetadata `json:"dcMetadata,omitempty"`
	}

	ListBillVM struct {
<<<<<<< HEAD
		Id           []byte `json:"id" swaggertype:"string" format:"base64" example:"AAAAAAgwv3UA1HfGO4qc1T3I3EOvqxfcrhMjJpr9Tn4="`
		Value        uint64 `json:"value,string" example:"1000"`
		TxHash       []byte `json:"txHash" swaggertype:"string" format:"base64" example:"Q4ShCITC0ODXPR+j1Zl/teYcoU3/mAPy0x8uSsvQFM8="`
		TxRecordHash []byte `json:"txRecordHash" swaggertype:"string" format:"base64" example:"Q4ShCITC0ODXPR+j1Zl/teYcoU3/mAPy0x8uSsvQFM8="`
		IsDCBill     bool   `json:"isDcBill" example:"false"`
=======
		Id      []byte `json:"id" swaggertype:"string" format:"base64" example:"AAAAAAgwv3UA1HfGO4qc1T3I3EOvqxfcrhMjJpr9Tn4="`
		Value   uint64 `json:"value,string" example:"1000"`
		TxHash  []byte `json:"txHash" swaggertype:"string" format:"base64" example:"Q4ShCITC0ODXPR+j1Zl/teYcoU3/mAPy0x8uSsvQFM8="`
		DcNonce []byte `json:"dcNonce" swaggertype:"string" format:"base64" example:"YWZhIHNmc2RmYXNkZmFzIGRmc2FzZiBhc2RmIGFzZGZzYSBkZg=="`
>>>>>>> 74edd1f6
	}

	BalanceResponse struct {
		Balance uint64 `json:"balance,string"`
	}

	AddKeyRequest struct {
		Pubkey string `json:"pubkey"`
	}

	RoundNumberResponse struct {
		RoundNumber uint64 `json:"roundNumber,string"`
	}
)

var (
	errInvalidBillIDLength = errors.New("bill_id hex string must be 66 characters long (with 0x prefix)")
)

func (api *moneyRestAPI) Router() *mux.Router {
	// TODO add request/response headers middleware
	router := mux.NewRouter().StrictSlash(true)

	apiRouter := router.PathPrefix("/api").Subrouter()
	// add cors middleware
	// content-type needs to be explicitly defined without this content-type header is not allowed and cors filter is not applied
	// OPTIONS method needs to be explicitly defined for each handler func
	apiRouter.Use(handlers.CORS(handlers.AllowedHeaders([]string{sdk.ContentType})))

	// version v1 router
	apiV1 := apiRouter.PathPrefix("/v1").Subrouter()
	apiV1.HandleFunc("/list-bills", api.listBillsFunc).Methods("GET", "OPTIONS")
	apiV1.HandleFunc("/balance", api.balanceFunc).Methods("GET", "OPTIONS")
	apiV1.HandleFunc("/units/{unitId}/transactions/{txHash}/proof", api.getTxProof).Methods("GET", "OPTIONS")
	apiV1.HandleFunc("/round-number", api.blockHeightFunc).Methods("GET", "OPTIONS")
	apiV1.HandleFunc("/fee-credit-bills/{billId}", api.getFeeCreditBillFunc).Methods("GET", "OPTIONS")
	apiV1.HandleFunc("/transactions/{pubkey}", api.postTransactions).Methods("POST", "OPTIONS")

	apiV1.PathPrefix("/swagger/").Handler(httpSwagger.Handler(
		httpSwagger.URL("/api/v1/swagger/doc.json"), //The url pointing to API definition
		httpSwagger.DeepLinking(true),
		httpSwagger.DocExpansion("list"),
		httpSwagger.DomID("swagger-ui"),
	)).Methods(http.MethodGet)

	return router
}

// @Summary List bills
// @Id 1
// @version 1.0
// @produce application/json
// @Param pubkey query string true "Public key prefixed with 0x" example(0x000000000000000000000000000000000000000000000000000000000000000123)
// @Param limit query int false "limits how many bills are returned in response" default(100)
// @Param offset query int false "response will include bills starting after offset" default(0)
// @Param includedcbills query bool false "response will include DC bills" default(true)
// @Param includedcmetadata query bool false "response will include DC Metadata info (includedcbills param must also be true)" default(false)
// @Success 200 {object} ListBillsResponse
// @Failure 400 {object} ErrorResponse
// @Failure 500
// @Router /list-bills [get]
func (api *moneyRestAPI) listBillsFunc(w http.ResponseWriter, r *http.Request) {
	pk, err := parsePubKeyQueryParam(r)
	if err != nil {
		log.Debug("error parsing GET /list-bills request: ", err)
		api.rw.InvalidParamResponse(w, "pubkey", err)
		return
	}
	includeDCBills, err := parseIncludeDCBillsQueryParam(r, true)
	if err != nil {
		log.Debug("error parsing GET /list-bills request: ", err)
		w.WriteHeader(http.StatusBadRequest)
		return
	}
	var includeDCMetadata bool
	if r.URL.Query().Has("includedcmetadata") {
		includeDCMetadata, err = strconv.ParseBool(r.URL.Query().Get("includedcmetadata"))
		if err != nil {
			log.Debug("error parsing GET /list-bills request: ", err)
			w.WriteHeader(http.StatusBadRequest)
			return
		}
	}
	bills, err := api.Service.GetBills(pk)
	if err != nil {
		log.Error("error on GET /list-bills: ", err)
		w.WriteHeader(http.StatusInternalServerError)
		return
	}
	var filteredBills []*Bill
	var dcMetadataMap map[string]*DCMetadata
	for _, b := range bills {
		// filter zero value bills
		if b.Value == 0 {
			continue
		}
		// filter dc bills
		if b.DcNonce != nil {
			if !includeDCBills {
				continue
			}
			if includeDCMetadata {
				if dcMetadataMap == nil {
					dcMetadataMap = make(map[string]*DCMetadata)
				}
				if dcMetadataMap[string(b.DcNonce)] == nil {
					dcMetadata, err := api.Service.GetDCMetadata(b.DcNonce)
					if err != nil {
						log.Error("error on GET /list-bills: ", err)
						w.WriteHeader(http.StatusInternalServerError)
						return
					}
					dcMetadataMap[string(b.DcNonce)] = dcMetadata
				}
			}
		}
		filteredBills = append(filteredBills, b)
	}
	qp := r.URL.Query()
	limit, err := sdk.ParseMaxResponseItems(qp.Get(sdk.QueryParamLimit), api.ListBillsPageLimit)
	if err != nil {
		api.rw.InvalidParamResponse(w, sdk.QueryParamLimit, err)
		return
	}
	offset := sdk.ParseIntParam(qp.Get(sdk.QueryParamOffsetKey), 0)
	if offset < 0 {
		offset = 0
	}
	// if offset and limit go out of bounds just return what we have
	if offset > len(filteredBills) {
		offset = len(filteredBills)
	}
	if offset+limit > len(filteredBills) {
		limit = len(filteredBills) - offset
	} else {
		sdk.SetLinkHeader(r.URL, w, strconv.Itoa(offset+limit))
	}
	billVMs := toBillVMList(filteredBills)
	api.rw.WriteResponse(w, &ListBillsResponse{Bills: billVMs[offset : offset+limit], Total: len(billVMs), DCMetadata: dcMetadataMap})
}

// @Summary Get balance
// @Id 2
// @version 1.0
// @produce application/json
// @Param pubkey query string true "Public key prefixed with 0x"
// @Success 200 {object} BalanceResponse
// @Failure 400 {object} ErrorResponse
// @Failure 500
// @Router /balance [get]
func (api *moneyRestAPI) balanceFunc(w http.ResponseWriter, r *http.Request) {
	pk, err := parsePubKeyQueryParam(r)
	if err != nil {
		log.Debug("error parsing GET /balance request: ", err)
		api.rw.InvalidParamResponse(w, "pubkey", err)
		return
	}
	includeDCBills, err := parseIncludeDCBillsQueryParam(r, false)
	if err != nil {
		log.Debug("error parsing GET /balance request: ", err)
		w.WriteHeader(http.StatusInternalServerError)
		return
	}
	bills, err := api.Service.GetBills(pk)
	if err != nil {
		log.Error("error on GET /balance: ", err)
		w.WriteHeader(http.StatusInternalServerError)
		return
	}
	var sum uint64
	for _, b := range bills {
		if b.DcNonce == nil || includeDCBills {
			sum += b.Value
		}
	}
	res := &BalanceResponse{Balance: sum}
	api.rw.WriteResponse(w, res)
}

func (api *moneyRestAPI) getTxProof(w http.ResponseWriter, r *http.Request) {
	vars := mux.Vars(r)
	unitID, err := sdk.ParseHex[sdk.UnitID](vars["unitId"], true)
	if err != nil {
		api.rw.InvalidParamResponse(w, "unitId", err)
		return
	}
	if len(unitID) != 32 {
		api.rw.ErrorResponse(w, http.StatusBadRequest, errInvalidBillIDLength)
		return
	}
	txHash, err := sdk.ParseHex[sdk.TxHash](vars["txHash"], true)
	if err != nil {
		api.rw.InvalidParamResponse(w, "txHash", err)
		return
	}

	proof, err := api.Service.GetTxProof(unitID, txHash)
	if err != nil {
		api.rw.WriteErrorResponse(w, fmt.Errorf("failed to load proof of tx 0x%X (unit 0x%X): %w", txHash, unitID, err))
		return
	}
	if proof == nil {
		api.rw.ErrorResponse(w, http.StatusNotFound, fmt.Errorf("no proof found for tx 0x%X (unit 0x%X)", txHash, unitID))
		return
	}

	api.rw.WriteCborResponse(w, proof)
}

// getBill returns "normal" or "fee credit" bill for given id,
// this is necessary to facilitate client side tx confirmation,
// alternatively we could refactor how tx proofs are stored (separately from bills),
// in that case we could fetch proofs directly and this hack would not be necessary
func (api *moneyRestAPI) getBill(billID []byte) (*Bill, error) {
	bill, err := api.Service.GetBill(billID)
	if err != nil {
		return nil, fmt.Errorf("failed to fetch bill: %w", err)
	}
	if bill == nil {
		bill, err = api.Service.GetFeeCreditBill(billID)
		if err != nil {
			return nil, fmt.Errorf("failed to fetch fee credit bill: %w", err)
		}
	}
	return bill, err
}

// @Summary Money partition's latest block number
// @Id 4
// @version 1.0
// @produce application/json
// @Success 200 {object} RoundNumberResponse
// @Router /round-number [get]
func (api *moneyRestAPI) blockHeightFunc(w http.ResponseWriter, r *http.Request) {
	lastRoundNumber, err := api.Service.GetRoundNumber(r.Context())
	if err != nil {
		log.Error("GET /round-number error fetching round number", err)
		w.WriteHeader(http.StatusInternalServerError)
	} else {
		api.rw.WriteResponse(w, &RoundNumberResponse{RoundNumber: lastRoundNumber})
	}
}

// @Summary Get Fee Credit Bill
// @Id 5
// @version 1.0
// @produce application/json
// @Param billId path string true "ID of the bill (hex)"
// @Success 200 {object} wallet.Bill
// @Router /fee-credit-bills [get]
func (api *moneyRestAPI) getFeeCreditBillFunc(w http.ResponseWriter, r *http.Request) {
	vars := mux.Vars(r)
	billID, err := sdk.ParseHex[sdk.UnitID](vars["billId"], true)
	if err != nil {
		log.Debug("error parsing GET /fee-credit-bills request: ", err)
		if errors.Is(err, errInvalidBillIDLength) {
			api.rw.ErrorResponse(w, http.StatusBadRequest, err)
		} else {
			api.rw.InvalidParamResponse(w, "billId", err)
		}
		return
	}
	if len(billID) != 32 {
		api.rw.ErrorResponse(w, http.StatusBadRequest, errInvalidBillIDLength)
		return
	}
	fcb, err := api.Service.GetFeeCreditBill(billID)
	if err != nil {
		log.Error("error on GET /fee-credit-bill: ", err)
		api.rw.WriteErrorResponse(w, err)
		return
	}
	if fcb == nil {
		api.rw.ErrorResponse(w, http.StatusNotFound, errors.New("fee credit bill does not exist"))
		return
	}
	api.rw.WriteResponse(w, fcb.ToGenericBill())
}

// @Summary Forward transactions to partition node(s)
// @Id 6
// @Version 1.0
// @Accept application/cbor
// @Param pubkey path string true "Sender public key prefixed with 0x"
// @Param transactions body nil true "CBOR encoded array of TransactionOrders"
// @Success 202
// @Router /transactions [post]
func (api *moneyRestAPI) postTransactions(w http.ResponseWriter, r *http.Request) {
	defer r.Body.Close()
	buf, err := io.ReadAll(r.Body)
	if err != nil {
		api.rw.WriteErrorResponse(w, fmt.Errorf("failed to read request body: %w", err))
		return
	}

	vars := mux.Vars(r)
	_, err = sdk.DecodePubKeyHex(vars["pubkey"])
	if err != nil {
		api.rw.InvalidParamResponse(w, "pubkey", fmt.Errorf("failed to parse sender pubkey: %w", err))
		return
	}

	txs := &sdk.Transactions{}
	if err = cbor.Unmarshal(buf, txs); err != nil {
		api.rw.ErrorResponse(w, http.StatusBadRequest, fmt.Errorf("failed to decode request body: %w", err))
		return
	}
	if len(txs.Transactions) == 0 {
		api.rw.ErrorResponse(w, http.StatusBadRequest, errors.New("request body contained no transactions to process"))
		return
	}

	egp, _ := errgroup.WithContext(r.Context())
	egp.Go(func() error {
		return api.Service.StoreDCMetadata(txs.Transactions)
	})

	if errs := api.Service.SendTransactions(r.Context(), txs.Transactions); len(errs) > 0 {
		w.WriteHeader(http.StatusInternalServerError)
		api.rw.WriteResponse(w, errs)
		return
	}

	if err = egp.Wait(); err != nil {
		log.Debug("failed to store DC metadata: ", err)
		api.rw.WriteErrorResponse(w, fmt.Errorf("failed to store DC metadata: %w", err))
		return
	}
	w.WriteHeader(http.StatusAccepted)
}

func parsePubKeyQueryParam(r *http.Request) ([]byte, error) {
	return sdk.DecodePubKeyHex(r.URL.Query().Get("pubkey"))
}

func parseIncludeDCBillsQueryParam(r *http.Request, defaultValue bool) (bool, error) {
	if r.URL.Query().Has("includedcbills") {
		return strconv.ParseBool(r.URL.Query().Get("includedcbills"))
	}
	return defaultValue, nil
}

func toBillVMList(bills []*Bill) []*ListBillVM {
	billVMs := make([]*ListBillVM, len(bills))
	for i, b := range bills {
		billVMs[i] = &ListBillVM{
<<<<<<< HEAD
			Id:           b.Id,
			Value:        b.Value,
			TxHash:       b.TxHash,
			TxRecordHash: b.TxRecordHash,
			IsDCBill:     b.IsDCBill,
=======
			Id:      b.Id,
			Value:   b.Value,
			TxHash:  b.TxHash,
			DcNonce: b.DcNonce,
>>>>>>> 74edd1f6
		}
	}
	return billVMs
}

<<<<<<< HEAD
func (b *ListBillVM) ToProto() *wallet.Bill {
	return &wallet.Bill{
		Id:           b.Id,
		Value:        b.Value,
		TxHash:       b.TxHash,
		TxRecordHash: b.TxRecordHash,
		IsDcBill:     b.IsDCBill,
=======
func (b *ListBillVM) ToGenericBill() *sdk.Bill {
	return &sdk.Bill{
		Id:      b.Id,
		Value:   b.Value,
		TxHash:  b.TxHash,
		DcNonce: b.DcNonce,
>>>>>>> 74edd1f6
	}
}<|MERGE_RESOLUTION|>--- conflicted
+++ resolved
@@ -34,18 +34,11 @@
 	}
 
 	ListBillVM struct {
-<<<<<<< HEAD
 		Id           []byte `json:"id" swaggertype:"string" format:"base64" example:"AAAAAAgwv3UA1HfGO4qc1T3I3EOvqxfcrhMjJpr9Tn4="`
 		Value        uint64 `json:"value,string" example:"1000"`
 		TxHash       []byte `json:"txHash" swaggertype:"string" format:"base64" example:"Q4ShCITC0ODXPR+j1Zl/teYcoU3/mAPy0x8uSsvQFM8="`
 		TxRecordHash []byte `json:"txRecordHash" swaggertype:"string" format:"base64" example:"Q4ShCITC0ODXPR+j1Zl/teYcoU3/mAPy0x8uSsvQFM8="`
-		IsDCBill     bool   `json:"isDcBill" example:"false"`
-=======
-		Id      []byte `json:"id" swaggertype:"string" format:"base64" example:"AAAAAAgwv3UA1HfGO4qc1T3I3EOvqxfcrhMjJpr9Tn4="`
-		Value   uint64 `json:"value,string" example:"1000"`
-		TxHash  []byte `json:"txHash" swaggertype:"string" format:"base64" example:"Q4ShCITC0ODXPR+j1Zl/teYcoU3/mAPy0x8uSsvQFM8="`
-		DcNonce []byte `json:"dcNonce" swaggertype:"string" format:"base64" example:"YWZhIHNmc2RmYXNkZmFzIGRmc2FzZiBhc2RmIGFzZGZzYSBkZg=="`
->>>>>>> 74edd1f6
+		DcNonce      []byte `json:"dcNonce" swaggertype:"string" format:"base64" example:"YWZhIHNmc2RmYXNkZmFzIGRmc2FzZiBhc2RmIGFzZGZzYSBkZg=="`
 	}
 
 	BalanceResponse struct {
@@ -392,38 +385,22 @@
 	billVMs := make([]*ListBillVM, len(bills))
 	for i, b := range bills {
 		billVMs[i] = &ListBillVM{
-<<<<<<< HEAD
 			Id:           b.Id,
 			Value:        b.Value,
 			TxHash:       b.TxHash,
 			TxRecordHash: b.TxRecordHash,
-			IsDCBill:     b.IsDCBill,
-=======
-			Id:      b.Id,
-			Value:   b.Value,
-			TxHash:  b.TxHash,
-			DcNonce: b.DcNonce,
->>>>>>> 74edd1f6
+			DcNonce:      b.DcNonce,
 		}
 	}
 	return billVMs
 }
 
-<<<<<<< HEAD
-func (b *ListBillVM) ToProto() *wallet.Bill {
-	return &wallet.Bill{
+func (b *ListBillVM) ToGenericBill() *sdk.Bill {
+	return &sdk.Bill{
 		Id:           b.Id,
 		Value:        b.Value,
 		TxHash:       b.TxHash,
 		TxRecordHash: b.TxRecordHash,
-		IsDcBill:     b.IsDCBill,
-=======
-func (b *ListBillVM) ToGenericBill() *sdk.Bill {
-	return &sdk.Bill{
-		Id:      b.Id,
-		Value:   b.Value,
-		TxHash:  b.TxHash,
-		DcNonce: b.DcNonce,
->>>>>>> 74edd1f6
+		DcNonce:      b.DcNonce,
 	}
 }