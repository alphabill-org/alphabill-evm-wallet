--- conflicted
+++ resolved
@@ -239,9 +239,6 @@
 	require.Equal(t, sdrs, actualSDRs)
 }
 
-<<<<<<< HEAD
-func createTestBillStore(t *testing.T) (*boltBillStore, error) {
-=======
 func TestBillStore_GetSetDeleteDCMetadata(t *testing.T) {
 	bs, _ := createTestBillStore(t)
 
@@ -270,8 +267,7 @@
 	require.Nil(t, deletedMetadata)
 }
 
-func createTestBillStore(t *testing.T) (*BoltBillStore, error) {
->>>>>>> 008f0505
+func createTestBillStore(t *testing.T) (*boltBillStore, error) {
 	dbFile := filepath.Join(t.TempDir(), BoltBillStoreFileName)
 	return newBoltBillStore(dbFile)
 }
