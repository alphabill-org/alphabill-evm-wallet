package client

import (
	"bytes"
	"context"
	"encoding/json"
	"fmt"
	"io"
	"net/http"
	"net/http/httputil"
	"net/url"
	"strings"
	"time"

<<<<<<< HEAD
	"github.com/alphabill-org/alphabill/internal/types"
	"github.com/alphabill-org/alphabill/pkg/wallet"
=======
	sdk "github.com/alphabill-org/alphabill/pkg/wallet"
>>>>>>> 41cae02a
	"github.com/alphabill-org/alphabill/pkg/wallet/money/backend"
	"github.com/ethereum/go-ethereum/common/hexutil"
	"github.com/fxamacker/cbor/v2"
)

type (
	MoneyBackendClient struct {
		BaseUrl    string
		HttpClient http.Client

		feeCreditBillURL   *url.URL
		lockedFeeCreditURL *url.URL
		closedFeeCreditURL *url.URL
		transactionsURL    *url.URL
	}
)

const (
<<<<<<< HEAD
	BalancePath         = "api/v1/balance"
	ListBillsPath       = "api/v1/list-bills"
	ProofPath           = "api/v1/units/{unitId}/transactions/{txHash}/proof"
	RoundNumberPath     = "api/v1/round-number"
	FeeCreditPath       = "api/v1/fee-credit-bills"
	LockedFeeCreditPath = "api/v1/locked-fee-credit"
	ClosedFeeCreditPath = "api/v1/closed-fee-credit"
	TransactionsPath    = "api/v1/transactions"
=======
	BalancePath      = "api/v1/balance"
	ListBillsPath    = "api/v1/list-bills"
	TxHistoryPath    = "api/v1/tx-history"
	ProofPath        = "api/v1/units/{unitId}/transactions/{txHash}/proof"
	RoundNumberPath  = "api/v1/round-number"
	FeeCreditPath    = "api/v1/fee-credit-bills"
	TransactionsPath = "api/v1/transactions"
>>>>>>> 41cae02a

	balanceUrlFormat     = "%v/%v?pubkey=%v&includedcbills=%v"
	listBillsUrlFormat   = "%v/%v?pubkey=%v&includedcbills=%v&includedcmetadata=%v"
	roundNumberUrlFormat = "%v/%v"

	defaultScheme   = "http://"
	contentType     = "Content-Type"
	applicationJson = "application/json"
	applicationCbor = "application/cbor"
)

func New(baseUrl string) (*MoneyBackendClient, error) {
	if !strings.HasPrefix(baseUrl, "http://") && !strings.HasPrefix(baseUrl, "https://") {
		baseUrl = defaultScheme + baseUrl
	}
	u, err := url.Parse(baseUrl)
	if err != nil {
		return nil, fmt.Errorf("error parsing Money Backend Client base URL (%s): %w", baseUrl, err)
	}
	return &MoneyBackendClient{
		BaseUrl:            u.String(),
		HttpClient:         http.Client{Timeout: time.Minute},
		feeCreditBillURL:   u.JoinPath(FeeCreditPath),
		lockedFeeCreditURL: u.JoinPath(LockedFeeCreditPath),
		closedFeeCreditURL: u.JoinPath(ClosedFeeCreditPath),
		transactionsURL:    u.JoinPath(TransactionsPath),
	}, nil
}

func (c *MoneyBackendClient) GetBalance(pubKey []byte, includeDCBills bool) (uint64, error) {
	req, err := http.NewRequest(http.MethodGet, fmt.Sprintf(balanceUrlFormat, c.BaseUrl, BalancePath, hexutil.Encode(pubKey), includeDCBills), nil)
	if err != nil {
		return 0, fmt.Errorf("failed to build get balance request: %w", err)
	}
	req.Header.Set(contentType, applicationJson)
	response, err := c.HttpClient.Do(req)
	if err != nil {
		return 0, fmt.Errorf("request GetBalance failed: %w", err)
	}
	if response.StatusCode != http.StatusOK {
		return 0, fmt.Errorf("unexpected response status code: %d", response.StatusCode)
	}

	responseData, err := io.ReadAll(response.Body)
	if err != nil {
		return 0, fmt.Errorf("failed to read GetBalance response: %w", err)
	}
	var responseObject backend.BalanceResponse
	err = json.Unmarshal(responseData, &responseObject)
	if err != nil {
		return 0, fmt.Errorf("failed to unmarshall GetBalance response data: %w", err)
	}
	return responseObject.Balance, nil
}

func (c *MoneyBackendClient) ListBills(pubKey []byte, includeDCBills, includeDCMetadata bool) (*backend.ListBillsResponse, error) {
	offset := 0
	responseObject, err := c.retrieveBills(pubKey, includeDCBills, includeDCMetadata, offset)
	if err != nil {
		return nil, err
	}
	finalResponse := responseObject

	for len(finalResponse.Bills) < finalResponse.Total {
		offset += len(responseObject.Bills)
		responseObject, err = c.retrieveBills(pubKey, includeDCBills, includeDCMetadata, offset)
		if err != nil {
			return nil, err
		}
		finalResponse.Bills = append(finalResponse.Bills, responseObject.Bills...)
	}
	return finalResponse, nil
}

func (c *MoneyBackendClient) GetBills(pubKey []byte) ([]*sdk.Bill, error) {
	bills, err := c.ListBills(pubKey, false, false)
	if err != nil {
		return nil, err
	}
	var res []*sdk.Bill
	for _, b := range bills.Bills {
		res = append(res, b.ToGenericBill())
	}
	return res, nil
}

func (c *MoneyBackendClient) GetRoundNumber(_ context.Context) (uint64, error) {
	req, err := http.NewRequest(http.MethodGet, fmt.Sprintf(roundNumberUrlFormat, c.BaseUrl, RoundNumberPath), nil)
	if err != nil {
		return 0, fmt.Errorf("failed to build GetRoundNumber request: %w", err)
	}
	req.Header.Set(contentType, applicationJson)
	response, err := c.HttpClient.Do(req)
	if err != nil {
		return 0, fmt.Errorf("request GetRoundNumber failed: %w", err)
	}
	if response.StatusCode != http.StatusOK {
		return 0, fmt.Errorf("unexpected response status code: %d", response.StatusCode)
	}

	responseData, err := io.ReadAll(response.Body)
	if err != nil {
		return 0, fmt.Errorf("failed to read GetRoundNumber response: %w", err)
	}
	var responseObject backend.RoundNumberResponse
	err = json.Unmarshal(responseData, &responseObject)
	if err != nil {
		return 0, fmt.Errorf("failed to unmarshall GetRoundNumber response data: %w", err)
	}
	return responseObject.RoundNumber, nil
}

func (c *MoneyBackendClient) GetFeeCreditBill(_ context.Context, unitID sdk.UnitID) (*sdk.Bill, error) {
	urlPath := c.feeCreditBillURL.JoinPath(hexutil.Encode(unitID)).String()
	req, err := http.NewRequest(http.MethodGet, urlPath, nil)
	if err != nil {
		return nil, fmt.Errorf("failed to build get fee credit request: %w", err)
	}
	req.Header.Set(contentType, applicationJson)

	response, err := c.HttpClient.Do(req)
	if err != nil {
		return nil, fmt.Errorf("request get fee credit failed: %w", err)
	}
	if response.StatusCode != http.StatusOK {
		if response.StatusCode == http.StatusNotFound {
			return nil, nil
		}
		responseStr, _ := httputil.DumpResponse(response, true)
		return nil, fmt.Errorf("unexpected response: %s", responseStr)
	}

	responseData, err := io.ReadAll(response.Body)
	if err != nil {
		return nil, fmt.Errorf("failed to read get credit bill response: %w", err)
	}
	var res sdk.Bill
	err = json.Unmarshal(responseData, &res)
	if err != nil {
		return nil, fmt.Errorf("failed to unmarshall get fee credit bill response data: %w", err)
	}
	return &res, nil
}

<<<<<<< HEAD
func (c *MoneyBackendClient) GetLockedFeeCredit(_ context.Context, systemID []byte, fcbID []byte) (*types.TransactionRecord, error) {
	urlPath := c.lockedFeeCreditURL.
		JoinPath(hexutil.Encode(systemID)).
		JoinPath(hexutil.Encode(fcbID)).
		String()
	req, err := http.NewRequest(http.MethodGet, urlPath, nil)
	if err != nil {
		return nil, fmt.Errorf("failed to build get locked fee credit request: %w", err)
	}
	req.Header.Set(contentType, applicationJson)

	response, err := c.HttpClient.Do(req)
	if err != nil {
		return nil, fmt.Errorf("request get locked fee credit failed: %w", err)
	}
	if response.StatusCode != http.StatusOK {
		if response.StatusCode == http.StatusNotFound {
			return nil, nil
		}
		responseStr, _ := httputil.DumpResponse(response, true)
		return nil, fmt.Errorf("unexpected response: %s", responseStr)
	}

	responseData, err := io.ReadAll(response.Body)
	if err != nil {
		return nil, fmt.Errorf("failed to read get locked fee credit response: %w", err)
	}
	var res *types.TransactionRecord
	err = json.Unmarshal(responseData, &res)
	if err != nil {
		return nil, fmt.Errorf("failed to unmarshall get locked fee credit response data: %w", err)
	}
	return res, nil
}

func (c *MoneyBackendClient) GetClosedFeeCredit(ctx context.Context, fcbID []byte) (*types.TransactionRecord, error) {
	urlPath := c.closedFeeCreditURL.
		JoinPath(hexutil.Encode(fcbID)).
		String()
	req, err := http.NewRequestWithContext(ctx, http.MethodGet, urlPath, nil)
	if err != nil {
		return nil, fmt.Errorf("failed to build get closed fee credit request: %w", err)
	}
	req.Header.Set(contentType, applicationJson)

	response, err := c.HttpClient.Do(req)
	if err != nil {
		return nil, fmt.Errorf("request get closed fee credit failed: %w", err)
	}
	if response.StatusCode != http.StatusOK {
		if response.StatusCode == http.StatusNotFound {
			return nil, nil
		}
		responseStr, _ := httputil.DumpResponse(response, true)
		return nil, fmt.Errorf("unexpected response: %s", responseStr)
	}

	responseData, err := io.ReadAll(response.Body)
	if err != nil {
		return nil, fmt.Errorf("failed to read get closed fee credit response: %w", err)
	}
	var res *types.TransactionRecord
	err = json.Unmarshal(responseData, &res)
	if err != nil {
		return nil, fmt.Errorf("failed to unmarshall get closed fee credit response data: %w", err)
	}
	return res, nil
}

func (c *MoneyBackendClient) PostTransactions(ctx context.Context, pubKey wallet.PubKey, txs *wallet.Transactions) error {
=======
func (c *MoneyBackendClient) PostTransactions(ctx context.Context, pubKey sdk.PubKey, txs *sdk.Transactions) error {
>>>>>>> 41cae02a
	b, err := cbor.Marshal(txs)
	if err != nil {
		return fmt.Errorf("failed to encode transactions: %w", err)
	}
	req, err := http.NewRequestWithContext(ctx, http.MethodPost, c.transactionsURL.JoinPath(hexutil.Encode(pubKey)).String(), bytes.NewBuffer(b))
	if err != nil {
		return fmt.Errorf("failed to create send transactions request: %w", err)
	}
	req.Header.Set(contentType, applicationCbor)
	res, err := c.HttpClient.Do(req)
	if err != nil {
		return fmt.Errorf("failed to send transactions (technical error): %w", err)
	}
	defer res.Body.Close() // have to close request body in case of nil error

	if res.StatusCode != http.StatusAccepted {
		return fmt.Errorf("failed to send transactions: status %s", res.Status)
	}
	return nil
}

// GetTxProof wrapper for GetProof method to satisfy txsubmitter interface, also verifies txHash
func (c *MoneyBackendClient) GetTxProof(ctx context.Context, unitID sdk.UnitID, txHash sdk.TxHash) (*sdk.Proof, error) {
	req, err := http.NewRequestWithContext(ctx, http.MethodGet, fmt.Sprintf("%s/api/v1/units/0x%x/transactions/0x%x/proof", c.BaseUrl, unitID, txHash), nil)
	if err != nil {
		return nil, fmt.Errorf("failed to build get tx proof request: %w", err)
	}
	response, err := c.HttpClient.Do(req)
	if err != nil {
		return nil, fmt.Errorf("request GetTxProof failed: %w", err)
	}
	if response.StatusCode == http.StatusNotFound {
		return nil, nil
	}
	if response.StatusCode != http.StatusOK {
		return nil, fmt.Errorf("unexpected response status code: %d", response.StatusCode)
	}
	responseData, err := io.ReadAll(response.Body)
	if err != nil {
		return nil, fmt.Errorf("failed to read GetTxProof response: %w", err)
	}

	var proof *sdk.Proof
	err = cbor.Unmarshal(responseData, &proof)
	if err != nil {
		return nil, fmt.Errorf("failed to unmarshall GetTxProof response data: %w", err)
	}
	return proof, nil
}

func (c *MoneyBackendClient) GetTxHistory(ctx context.Context, pubKey sdk.PubKey, offset string, limit int) ([]*sdk.TxHistoryRecord, string, error) {
	addr, err := url.Parse(c.BaseUrl)
	if err != nil {
		return nil, "", fmt.Errorf("failed to parse base url: %w", err)
	}
	u := sdk.GetURL(*addr, TxHistoryPath, hexutil.Encode(pubKey))
	sdk.SetPaginationParams(u, offset, limit)

	req, err := http.NewRequestWithContext(ctx, http.MethodGet, u.String(), nil)
	if err != nil {
		return nil, "", fmt.Errorf("failed to build get tx proof request: %w", err)
	}
	response, err := c.HttpClient.Do(req)
	if err != nil {
		return nil, "", fmt.Errorf("request GetTxProof failed: %w", err)
	}
	if response.StatusCode == http.StatusNotFound {
		return nil, "", nil
	}
	if response.StatusCode != http.StatusOK {
		return nil, "", fmt.Errorf("unexpected response status code: %d", response.StatusCode)
	}
	responseData, err := io.ReadAll(response.Body)
	if err != nil {
		return nil, "", fmt.Errorf("failed to read GetTxProof response: %w", err)
	}
	var result []*sdk.TxHistoryRecord
	err = cbor.Unmarshal(responseData, &result)
	if err != nil {
		return nil, "", fmt.Errorf("failed to unmarshall GetTxProof response data: %w", err)
	}

	pm, err := sdk.ExtractOffsetMarker(response)
	if err != nil {
		return nil, "", fmt.Errorf("failed to extract position marker: %w", err)
	}
	return result, pm, nil
}

func (c *MoneyBackendClient) retrieveBills(pubKey []byte, includeDCBills, includeDCMetadata bool, offset int) (*backend.ListBillsResponse, error) {
	reqUrl := fmt.Sprintf(listBillsUrlFormat, c.BaseUrl, ListBillsPath, hexutil.Encode(pubKey), includeDCBills, includeDCMetadata)
	if offset > 0 {
		reqUrl = fmt.Sprintf("%v&%s=%v", reqUrl, sdk.QueryParamOffsetKey, offset)
	}
	req, err := http.NewRequest(http.MethodGet, reqUrl, nil)
	if err != nil {
		return nil, fmt.Errorf("failed to build get bills request: %w", err)
	}
	req.Header.Set(contentType, applicationJson)
	response, err := c.HttpClient.Do(req)
	if err != nil {
		return nil, fmt.Errorf("request ListBills failed: %w", err)
	}
	if response.StatusCode != http.StatusOK {
		return nil, fmt.Errorf("unexpected response status code: %d", response.StatusCode)
	}

	responseData, err := io.ReadAll(response.Body)
	if err != nil {
		return nil, fmt.Errorf("failed to read ListBills response: %w", err)
	}
	var responseObject backend.ListBillsResponse
	err = json.Unmarshal(responseData, &responseObject)
	if err != nil {
		return nil, fmt.Errorf("failed to unmarshall ListBills response data: %w", err)
	}
	return &responseObject, nil
}<|MERGE_RESOLUTION|>--- conflicted
+++ resolved
@@ -12,12 +12,8 @@
 	"strings"
 	"time"
 
-<<<<<<< HEAD
 	"github.com/alphabill-org/alphabill/internal/types"
-	"github.com/alphabill-org/alphabill/pkg/wallet"
-=======
 	sdk "github.com/alphabill-org/alphabill/pkg/wallet"
->>>>>>> 41cae02a
 	"github.com/alphabill-org/alphabill/pkg/wallet/money/backend"
 	"github.com/ethereum/go-ethereum/common/hexutil"
 	"github.com/fxamacker/cbor/v2"
@@ -36,24 +32,15 @@
 )
 
 const (
-<<<<<<< HEAD
-	BalancePath         = "api/v1/balance"
-	ListBillsPath       = "api/v1/list-bills"
-	ProofPath           = "api/v1/units/{unitId}/transactions/{txHash}/proof"
-	RoundNumberPath     = "api/v1/round-number"
-	FeeCreditPath       = "api/v1/fee-credit-bills"
-	LockedFeeCreditPath = "api/v1/locked-fee-credit"
-	ClosedFeeCreditPath = "api/v1/closed-fee-credit"
-	TransactionsPath    = "api/v1/transactions"
-=======
 	BalancePath      = "api/v1/balance"
 	ListBillsPath    = "api/v1/list-bills"
 	TxHistoryPath    = "api/v1/tx-history"
 	ProofPath        = "api/v1/units/{unitId}/transactions/{txHash}/proof"
 	RoundNumberPath  = "api/v1/round-number"
 	FeeCreditPath    = "api/v1/fee-credit-bills"
+	LockedFeeCreditPath = "api/v1/locked-fee-credit"
+	ClosedFeeCreditPath = "api/v1/closed-fee-credit"
 	TransactionsPath = "api/v1/transactions"
->>>>>>> 41cae02a
 
 	balanceUrlFormat     = "%v/%v?pubkey=%v&includedcbills=%v"
 	listBillsUrlFormat   = "%v/%v?pubkey=%v&includedcbills=%v&includedcmetadata=%v"
@@ -198,7 +185,6 @@
 	return &res, nil
 }
 
-<<<<<<< HEAD
 func (c *MoneyBackendClient) GetLockedFeeCredit(_ context.Context, systemID []byte, fcbID []byte) (*types.TransactionRecord, error) {
 	urlPath := c.lockedFeeCreditURL.
 		JoinPath(hexutil.Encode(systemID)).
@@ -268,10 +254,7 @@
 	return res, nil
 }
 
-func (c *MoneyBackendClient) PostTransactions(ctx context.Context, pubKey wallet.PubKey, txs *wallet.Transactions) error {
-=======
 func (c *MoneyBackendClient) PostTransactions(ctx context.Context, pubKey sdk.PubKey, txs *sdk.Transactions) error {
->>>>>>> 41cae02a
 	b, err := cbor.Marshal(txs)
 	if err != nil {
 		return fmt.Errorf("failed to encode transactions: %w", err)
