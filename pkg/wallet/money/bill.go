package money

import (
	"github.com/alphabill-org/alphabill/internal/util"
	"github.com/alphabill-org/alphabill/pkg/wallet"
	"github.com/holiman/uint256"
)

type (
	Bill struct {
		Id           *uint256.Int  `json:"id"`
		Value        uint64        `json:"value,string"`
		TxHash       []byte        `json:"txHash"`
		TxRecordHash []byte        `json:"txRecordHash"`
		TxProof      *wallet.Proof `json:"txProof"`

		// dc bill specific fields
		DcTimeout uint64 `json:"dcTimeout"`
		DcNonce   []byte `json:"dcNonce"`
		// DcExpirationTimeout blockHeight when dc bill gets removed from state tree
		DcExpirationTimeout uint64 `json:"dcExpirationTimeout"`

		// fcb specific fields
		// AddFCTxHash last add fee credit tx hash
		AddFCTxHash []byte `json:"addFcTxHash,omitempty"`
	}
)

// GetID returns bill id in 32-byte big endian array
func (b *Bill) GetID() []byte {
	if b != nil {
		return util.Uint256ToBytes(b.Id)
	}
	return nil
}

<<<<<<< HEAD
func (b *Bill) ToProto() *wallet.Bill {
	return &wallet.Bill{
		Id:           b.GetID(),
		Value:        b.Value,
		TxHash:       b.TxHash,
		TxRecordHash: b.TxRecordHash,
		TxProof:      b.TxProof,
	}
=======
func (b *Bill) ToGenericBillProof() *wallet.BillProof {
	return &wallet.BillProof{Bill: &wallet.Bill{
		Id:          b.GetID(),
		Value:       b.Value,
		TxHash:      b.TxHash,
		AddFCTxHash: b.AddFCTxHash,
	}, TxProof: b.TxProof}
>>>>>>> 74edd1f6
}

// isExpired returns true if dcBill, that was left unswapped, should be deleted
func (b *Bill) isExpired(blockHeight uint64) bool {
	return b.DcNonce != nil && blockHeight >= b.DcExpirationTimeout
}

func (b *Bill) GetTxHash() []byte {
	if b != nil {
		return b.TxHash
	}
	return nil
}

func (b *Bill) GetTxRecordHash() []byte {
	if b != nil {
		return b.TxRecordHash
	}
	return nil
}

func (b *Bill) GetValue() uint64 {
	if b != nil {
		return b.Value
	}
	return 0
}

func (b *Bill) GetAddFCTxHash() []byte {
	if b != nil {
		return b.AddFCTxHash
	}
	return nil
}<|MERGE_RESOLUTION|>--- conflicted
+++ resolved
@@ -34,24 +34,14 @@
 	return nil
 }
 
-<<<<<<< HEAD
-func (b *Bill) ToProto() *wallet.Bill {
-	return &wallet.Bill{
+func (b *Bill) ToGenericBillProof() *wallet.BillProof {
+	return &wallet.BillProof{Bill: &wallet.Bill{
 		Id:           b.GetID(),
 		Value:        b.Value,
 		TxHash:       b.TxHash,
 		TxRecordHash: b.TxRecordHash,
-		TxProof:      b.TxProof,
-	}
-=======
-func (b *Bill) ToGenericBillProof() *wallet.BillProof {
-	return &wallet.BillProof{Bill: &wallet.Bill{
-		Id:          b.GetID(),
-		Value:       b.Value,
-		TxHash:      b.TxHash,
-		AddFCTxHash: b.AddFCTxHash,
+		AddFCTxHash:  b.AddFCTxHash,
 	}, TxProof: b.TxProof}
->>>>>>> 74edd1f6
 }
 
 // isExpired returns true if dcBill, that was left unswapped, should be deleted
