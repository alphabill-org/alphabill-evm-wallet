--- conflicted
+++ resolved
@@ -106,13 +106,8 @@
 	genericWallet := wallet.New().
 		SetABClientConf(config).
 		Build()
-<<<<<<< HEAD
 	moneySystemID := money.DefaultSystemIdentifier
-	moneyTxPublisher := NewTxPublisher(genericWallet.AlphabillClient, backend, NewTxConverter(moneySystemID))
-=======
-	moneySystemID := []byte{0, 0, 0, 0}
 	moneyTxPublisher := NewTxPublisher(backend)
->>>>>>> f98a95db
 	feeManager := fees.NewFeeManager(am, moneySystemID, moneyTxPublisher, backend, moneySystemID, moneyTxPublisher, backend)
 	return &Wallet{
 		Wallet:      genericWallet,
@@ -135,7 +130,7 @@
 }
 
 // Shutdown terminates connection to alphabill node, closes account manager and cancels any background goroutines.
-func (w *Wallet) Shutdown() {
+func (w *Wallet) Close() {
 	w.Wallet.Shutdown()
 	w.am.Close()
 	w.feeManager.Close()
@@ -670,10 +665,4 @@
 		IsDcBill: b.IsDcBill,
 		TxProof:  b.TxProof,
 	}
-}
-
-// NewFeeManager helper struct for creating new money partition fee manager
-func NewFeeManager(am account.Manager, systemID []byte, moneyClient BackendAPI) *fees.FeeManager {
-	moneyTxPublisher := NewTxPublisher(moneyClient)
-	return fees.NewFeeManager(am, systemID, moneyTxPublisher, moneyClient, systemID, moneyTxPublisher, moneyClient)
 }