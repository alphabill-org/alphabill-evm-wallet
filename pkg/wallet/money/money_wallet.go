package money

import (
	"bytes"
	"context"
	"crypto"
	"errors"
	"fmt"
	"sort"
	"strconv"
	"time"

	"github.com/ethereum/go-ethereum/common/hexutil"
	"golang.org/x/sync/errgroup"

	"github.com/alphabill-org/alphabill/internal/block"
	abcrypto "github.com/alphabill-org/alphabill/internal/crypto"
	"github.com/alphabill-org/alphabill/internal/txsystem"
<<<<<<< HEAD
	"github.com/alphabill-org/alphabill/internal/txsystem/money"
	"github.com/alphabill-org/alphabill/internal/txsystem/util"
=======
	"github.com/alphabill-org/alphabill/internal/util"
	abclient "github.com/alphabill-org/alphabill/pkg/client"
>>>>>>> 36211a96
	"github.com/alphabill-org/alphabill/pkg/wallet"
	"github.com/alphabill-org/alphabill/pkg/wallet/account"
	backendmoney "github.com/alphabill-org/alphabill/pkg/wallet/backend/money"
	"github.com/alphabill-org/alphabill/pkg/wallet/backend/money/client"
	"github.com/alphabill-org/alphabill/pkg/wallet/log"
)

const (
	dcTimeoutBlockCount     = 10
	swapTimeoutBlockCount   = 60
	txTimeoutBlockCount     = 100
	dustBillDeletionTimeout = 65536
)

var (
	ErrSwapInProgress       = errors.New("swap is in progress, synchronize your wallet to complete the process")
	ErrInsufficientBalance  = errors.New("insufficient balance for transaction")
	ErrInvalidPubKey        = errors.New("invalid public key, public key must be in compressed secp256k1 format")
	ErrInvalidPassword      = errors.New("invalid password")
	ErrInvalidBlockSystemID = errors.New("invalid system identifier")
	ErrTxFailedToConfirm    = errors.New("transaction(s) failed to confirm")
)

var (
	txBufferFullErrMsg = "tx buffer is full"
	maxTxFailedTries   = 3
)

type (
	Wallet struct {
		*wallet.Wallet

		dcWg       *dcWaitGroup
		am         account.Manager
		restClient *client.MoneyBackendClient
	}

	SendCmd struct {
		ReceiverPubKey      []byte
		Amount              uint64
		WaitForConfirmation bool
		AccountIndex        uint64
	}

	GetBalanceCmd struct {
		AccountIndex uint64
		CountDCBills bool
	}
)

// CreateNewWallet creates a new wallet. To synchronize wallet with a node call Sync.
// Shutdown needs to be called to release resources used by wallet.
// If mnemonic seed is empty then new mnemonic will ge generated, otherwise wallet is restored using given mnemonic.
func CreateNewWallet(am account.Manager, mnemonic string) error {
	return createMoneyWallet(mnemonic, am)
}

func LoadExistingWallet(config abclient.AlphabillClientConfig, am account.Manager, restClient *client.MoneyBackendClient) (*Wallet, error) {
	mw := &Wallet{am: am, restClient: restClient, dcWg: newDcWaitGroup()}

	mw.Wallet = wallet.New().
		SetABClientConf(config).
		Build()

	return mw, nil
}

func (w *Wallet) GetAccountManager() account.Manager {
	return w.am
}

<<<<<<< HEAD
func (w *Wallet) SystemID() []byte {
	// TODO: return the default "AlphaBill Money System ID" for now
	// but this should come from config (base wallet? AB client?)
	return []byte{0, 0, 0, 0}
}

func (w *Wallet) ProcessBlock(b *block.Block) error {
	log.Info("processing block: ", b.UnicityCertificate.InputRecord.RoundNumber)
	if !bytes.Equal(w.SystemID(), b.GetSystemIdentifier()) {
		return ErrInvalidBlockSystemID
	}

	return w.db.WithTransaction(func(dbTx TxContext) error {
		lastBlockNumber, err := w.db.Do().GetBlockNumber()
		if err != nil {
			return err
		}
		err = validateBlockNumber(b.UnicityCertificate.InputRecord.RoundNumber, lastBlockNumber)
		if err != nil {
			return err
		}
		for _, acc := range w.am.GetAll() {
			for _, pbTx := range b.Transactions {
				err = w.collectBills(dbTx, pbTx, b, &acc)
				if err != nil {
					return err
				}
			}
		}
		return w.endBlock(dbTx, b)
	})
}

func (w *Wallet) endBlock(dbTx TxContext, b *block.Block) error {
	blockNumber := b.UnicityCertificate.InputRecord.RoundNumber
	err := dbTx.SetBlockNumber(blockNumber)
	if err != nil {
		return err
	}
	for _, acc := range w.am.GetAll() {
		err = w.deleteExpiredDcBills(dbTx, blockNumber, acc.AccountIndex)
		if err != nil {
			return err
		}
		err = w.trySwap(dbTx, acc.AccountIndex)
		if err != nil {
			return err
		}
		err = w.dcWg.DecrementSwaps(dbTx, blockNumber, acc.AccountIndex)
		if err != nil {
			return err
		}
	}
	return nil
}

// Shutdown terminates connection to alphabill node, closes wallet db, cancels dust collector job and any background goroutines.
=======
// Shutdown terminates connection to alphabill node, closes account manager and cancels any background goroutines.
>>>>>>> 36211a96
func (w *Wallet) Shutdown() {
	w.Wallet.Shutdown()
	w.am.Close()
	if w.dcWg != nil {
		w.dcWg.ResetWaitGroup()
	}
}

// CollectDust starts the dust collector process for all accounts in the wallet.
// Wallet needs to be synchronizing using Sync or SyncToMaxBlockNumber in order to receive transactions and finish the process.
// The function blocks until dust collector process is finished or timed out. Skips account if the account already has only one or no bills.
func (w *Wallet) CollectDust(ctx context.Context) error {
	errgrp, ctx := errgroup.WithContext(ctx)
	for _, acc := range w.am.GetAll() {
		acc := acc // copy value for closure
		errgrp.Go(func() error {
			return w.collectDust(ctx, true, acc.AccountIndex)
		})
	}
	return errgrp.Wait()
}

// GetBalance returns sum value of all bills currently owned by the wallet, for given account.
// The value returned is the smallest denomination of alphabills.
func (w *Wallet) GetBalance(cmd GetBalanceCmd) (uint64, error) {
	pubKey, err := w.am.GetPublicKey(cmd.AccountIndex)
	if err != nil {
<<<<<<< HEAD
		return err
	}
	gtx, err := NewTxConverter(w.SystemID()).ConvertTx(tx)
	if err != nil {
		return err
=======
		return 0, err
>>>>>>> 36211a96
	}
	return w.restClient.GetBalance(pubKey, cmd.CountDCBills)
}

// GetBalances returns sum value of all bills currently owned by the wallet, for all accounts.
// The value returned is the smallest denomination of alphabills.
func (w *Wallet) GetBalances(cmd GetBalanceCmd) ([]uint64, uint64, error) {
	pubKeys, err := w.am.GetPublicKeys()
	totals := make([]uint64, len(pubKeys))
	sum := uint64(0)
	for accountIndex, pubKey := range pubKeys {
		balance, err := w.restClient.GetBalance(pubKey, cmd.CountDCBills)
		if err != nil {
			return nil, 0, err
		}
		sum += balance
		totals[accountIndex] = balance
	}
	return totals, sum, err
}

// Send creates, signs and broadcasts transactions, in total for the given amount,
// to the given public key, the public key must be in compressed secp256k1 format.
// Sends one transaction per bill, prioritzing larger bills.
// Waits for initial response from the node, returns error if any transaction was not accepted to the mempool.
// Returns list of bills including transaction and proof data, if waitForConfirmation=true, otherwise nil.
func (w *Wallet) Send(ctx context.Context, cmd SendCmd) ([]*Bill, error) {
	if err := cmd.isValid(); err != nil {
		return nil, err
	}

	pubKey, _ := w.am.GetPublicKey(cmd.AccountIndex)
	balance, err := w.restClient.GetBalance(pubKey, true)
	if err != nil {
		return nil, err
	}
	if cmd.Amount > balance {
		return nil, ErrInsufficientBalance
	}

<<<<<<< HEAD
	_, roundNumber, err := w.GetMaxBlockNumber()
=======
	maxBlockNo, err := w.GetMaxBlockNumber(ctx)
>>>>>>> 36211a96
	if err != nil {
		return nil, err
	}
	timeout := roundNumber + txTimeoutBlockCount
	if err != nil {
		return nil, err
	}

	k, err := w.am.GetAccountKey(cmd.AccountIndex)
	if err != nil {
		return nil, err
	}

	billResponse, err := w.restClient.ListBills(pubKey)
	if err != nil {
		return nil, err
	}
	bills, err := convertBills(billResponse.Bills)
	if err != nil {
		return nil, err
	}

	txs, err := createTransactions(cmd.ReceiverPubKey, cmd.Amount, w.SystemID(), bills, k, timeout)
	if err != nil {
		return nil, err
	}
	for _, tx := range txs {
		err := w.SendTransaction(ctx, tx, &wallet.SendOpts{RetryOnFullTxBuffer: true})
		if err != nil {
			return nil, err
		}
	}
	if cmd.WaitForConfirmation {
<<<<<<< HEAD
		txProofs, err := w.waitForConfirmation(ctx, txs, roundNumber, timeout, cmd.AccountIndex)
=======
		txProofs, err := w.waitForConfirmation(ctx, txs, maxBlockNo, timeout)
>>>>>>> 36211a96
		if err != nil {
			return nil, err
		}
		return txProofs, nil
	}
	return nil, nil
}

// collectDust sends dust transfer for every bill for given account in wallet and records metadata.
// Returns immediately without error if there's already 1 or 0 bills.
// Once the dust transfers get confirmed on the ledger then swap transfer is broadcast and metadata cleared.
// If blocking is true then the function blocks until swap has been completed or timed out,
// if blocking is false then the function returns after sending the dc transfers.
func (w *Wallet) collectDust(ctx context.Context, blocking bool, accountIndex uint64) error {
	log.Info("starting dust collection for account=", accountIndex, " blocking=", blocking)
	blockHeight, err := w.GetMaxBlockNumber(ctx)
	if err != nil {
		return err
	}
	pubKey, err := w.am.GetPublicKey(accountIndex)
	if err != nil {
		return err
	}
<<<<<<< HEAD
	return w.Wallet.SyncToMaxBlockNumber(ctx, blockNumber)
}

func (w *Wallet) collectBills(dbTx TxContext, txPb *txsystem.Transaction, b *block.Block, acc *account.Account) error {
	gtx, err := money.NewMoneyTx(w.SystemID(), txPb)
	if err != nil {
		return err
	}

	switch tx := gtx.(type) {
	case money.Transfer:
		if account.VerifyP2PKHOwner(&acc.AccountKeys, tx.NewBearer()) {
			log.Info("received transfer order")
			err := w.saveWithProof(dbTx, b, txPb, &Bill{
				Id:     tx.UnitID(),
				Value:  tx.TargetValue(),
				TxHash: tx.Hash(crypto.SHA256),
			}, acc.AccountIndex)
			if err != nil {
				return err
			}
		} else {
			err := dbTx.RemoveBill(acc.AccountIndex, tx.UnitID())
			if err != nil {
				return err
			}
		}
	case money.TransferDC:
		if account.VerifyP2PKHOwner(&acc.AccountKeys, tx.TargetBearer()) {
			log.Info("received TransferDC order")
			err := w.saveWithProof(dbTx, b, txPb, &Bill{
				Id:                  tx.UnitID(),
				Value:               tx.TargetValue(),
				TxHash:              tx.Hash(crypto.SHA256),
				IsDcBill:            true,
				DcTimeout:           tx.Timeout(),
				DcNonce:             tx.Nonce(),
				DcExpirationTimeout: b.UnicityCertificate.InputRecord.RoundNumber + dustBillDeletionTimeout,
			}, acc.AccountIndex)
			if err != nil {
				return err
			}
		} else {
			err := dbTx.RemoveBill(acc.AccountIndex, tx.UnitID())
			if err != nil {
				return err
			}
		}
	case money.Split:
		// split tx contains two bills: existing bill and new bill
		// if any of these bills belong to wallet then we have to
		// 1) update the existing bill and
		// 2) add the new bill
		containsBill, err := dbTx.ContainsBill(acc.AccountIndex, tx.UnitID())
		if err != nil {
			return err
		}
		if containsBill {
			log.Info("received split order (existing bill)")
			err := w.saveWithProof(dbTx, b, txPb, &Bill{
				Id:     tx.UnitID(),
				Value:  tx.RemainingValue(),
				TxHash: tx.Hash(crypto.SHA256),
			}, acc.AccountIndex)
			if err != nil {
				return err
			}
		}
		if account.VerifyP2PKHOwner(&acc.AccountKeys, tx.TargetBearer()) {
			log.Info("received split order (new bill)")
			err := w.saveWithProof(dbTx, b, txPb, &Bill{
				Id:     util.SameShardID(tx.UnitID(), tx.HashForIdCalculation(crypto.SHA256)),
				Value:  tx.Amount(),
				TxHash: tx.Hash(crypto.SHA256),
			}, acc.AccountIndex)
			if err != nil {
				return err
			}
		}
	case money.Swap:
		if account.VerifyP2PKHOwner(&acc.AccountKeys, tx.OwnerCondition()) {
			log.Info("received swap order")
			err := w.saveWithProof(dbTx, b, txPb, &Bill{
				Id:     tx.UnitID(),
				Value:  tx.TargetValue(),
				TxHash: tx.Hash(crypto.SHA256),
			}, acc.AccountIndex)
			if err != nil {
				return err
			}
			// clear dc metadata
			err = dbTx.SetDcMetadata(acc.AccountIndex, txPb.UnitId, nil)
			if err != nil {
				return err
			}
			for _, dustTransfer := range tx.DCTransfers() {
				err := dbTx.RemoveBill(acc.AccountIndex, dustTransfer.UnitID())
				if err != nil {
					return err
				}
			}
		} else {
			err := dbTx.RemoveBill(acc.AccountIndex, tx.UnitID())
			if err != nil {
				return err
			}
		}
	default:
		log.Warning(fmt.Sprintf("received unknown transaction type, skipping processing: %s", tx))
		return nil
	}
	return nil
}

func (w *Wallet) saveWithProof(dbTx TxContext, b *block.Block, txPb *txsystem.Transaction, bill *Bill, accountIndex uint64) error {
	err := bill.addProof(b, txPb, NewTxConverter(w.SystemID()))
	if err != nil {
		return err
	}
	return dbTx.SetBill(accountIndex, bill)
}

func (w *Wallet) deleteExpiredDcBills(dbTx TxContext, blockNumber uint64, accountIndex uint64) error {
	bills, err := dbTx.GetBills(accountIndex)
	if err != nil {
		return err
	}
	for _, b := range bills {
		if b.isExpired(blockNumber) {
			log.Info(fmt.Sprintf("deleting expired dc bill: value=%d id=%s", b.Value, b.Id.String()))
			err = dbTx.RemoveBill(accountIndex, b.Id)
			if err != nil {
				return err
			}
		}
	}
	return nil
}

func (w *Wallet) trySwap(tx TxContext, accountIndex uint64) error {
	blockHeight, err := tx.GetBlockNumber()
	if err != nil {
		return err
	}
	bills, err := tx.GetBills(accountIndex)
	if err != nil {
		return err
	}
	dcBillGroups := groupDcBills(bills)
	for nonce, billGroup := range dcBillGroups {
		nonce32 := nonce.Bytes32()
		dcMeta, err := tx.GetDcMetadata(accountIndex, nonce32[:])
		if err != nil {
			return err
		}
		if dcMeta != nil && dcMeta.isSwapRequired(blockHeight, billGroup.valueSum) {
			_, maxRoundNumber, err := w.GetMaxBlockNumber()
			if err != nil {
				return err
			}
			timeout := maxRoundNumber + swapTimeoutBlockCount
			err = w.swapDcBills(tx, billGroup.dcBills, billGroup.dcNonce, dcMeta.BillIds, timeout, accountIndex)
			if err != nil {
				return err
			}
			w.dcWg.UpdateTimeout(billGroup.dcNonce, timeout)
		}
	}

	// delete expired metadata
	nonceMetadataMap, err := tx.GetDcMetadataMap(accountIndex)
	if err != nil {
		return err
	}
	for nonce, m := range nonceMetadataMap {
		if m.timeoutReached(blockHeight) {
			nonce32 := nonce.Bytes32()
			err := tx.SetDcMetadata(accountIndex, nonce32[:], nil)
			if err != nil {
				return err
			}
		}
	}
	return nil
}

// collectDust sends dust transfer for every bill for given account in wallet and records metadata.
// Returns immediately without error if there's already 1 or 0 bills.
// Once the dust transfers get confirmed on the ledger then swap transfer is broadcast and metadata cleared.
// If blocking is true then the function blocks until swap has been completed or timed out,
// if blocking is false then the function returns after sending the dc transfers.
func (w *Wallet) collectDust(ctx context.Context, blocking bool, accountIndex uint64) error {
	err := w.db.WithTransaction(func(dbTx TxContext) error {
		log.Info("starting dust collection for account=", accountIndex, " blocking=", blocking)
		blockHeight, err := dbTx.GetBlockNumber()
		if err != nil {
			return err
		}
		_, maxRoundNumber, err := w.GetMaxBlockNumber()
=======
	billResponse, err := w.restClient.ListBills(pubKey)
	if err != nil {
		return err
	}
	if len(billResponse.Bills) < 2 {
		log.Info("Account ", accountIndex, " has less than 2 bills, skipping dust collection")
		return nil
	}
	var bills []*Bill
	for _, b := range billResponse.Bills {
		proof, err := w.restClient.GetProof(b.Id)
		if err != nil {
			return err
		}
		bills = append(bills, convertBill(proof.Bills[0]))
	}
	var expectedSwaps []expectedSwap
	dcBills := collectDcBills(bills)
	dcNonce := calculateDcNonce(bills)
	if len(dcBills) > 0 {
		swapTimeout := blockHeight + swapTimeoutBlockCount
		err = w.swapDcBills(dcBills, dcNonce, getBillIds(dcBills), swapTimeout, accountIndex)
>>>>>>> 36211a96
		if err != nil {
			return err
		}
		expectedSwaps = append(expectedSwaps, expectedSwap{dcNonce: dcNonce, timeout: swapTimeout})
	} else {
		k, err := w.am.GetAccountKey(accountIndex)
		if err != nil {
			return err
		}
<<<<<<< HEAD
		if len(bills) < 2 {
			log.Info("Account ", accountIndex, " has less than 2 bills, skipping dust collection")
			return nil
		}
		var expectedSwaps []expectedSwap
		dcBillGroups := groupDcBills(bills)
		if len(dcBillGroups) > 0 {
			for _, v := range dcBillGroups {
				if blockHeight >= v.dcTimeout {
					swapTimeout := maxRoundNumber + swapTimeoutBlockCount
					billIds, err := getBillIds(dbTx, accountIndex, v)
					if err != nil {
						return err
					}
					err = w.swapDcBills(dbTx, v.dcBills, v.dcNonce, billIds, swapTimeout, accountIndex)
					if err != nil {
						return err
					}
					expectedSwaps = append(expectedSwaps, expectedSwap{dcNonce: v.dcNonce, timeout: swapTimeout})
				} else {
					// expecting to receive swap during dcTimeout
					expectedSwaps = append(expectedSwaps, expectedSwap{dcNonce: v.dcNonce, timeout: v.dcTimeout})
				}
			}
		} else {
			swapInProgress, err := w.isSwapInProgress(dbTx, accountIndex)
			if err != nil {
				return err
			}
			if swapInProgress {
				return ErrSwapInProgress
			}
=======
>>>>>>> 36211a96

		dcTimeout := blockHeight + dcTimeoutBlockCount
		for _, b := range bills {
			tx, err := createDustTx(k, b, dcNonce, dcTimeout)
			if err != nil {
				return err
			}
<<<<<<< HEAD

			dcNonce := calculateDcNonce(bills)
			dcTimeout := maxRoundNumber + dcTimeoutBlockCount
			var dcValueSum uint64
			var billIds [][]byte
			for _, b := range bills {
				dcValueSum += b.Value
				billIds = append(billIds, b.GetID())
				tx, err := createDustTx(k, w.SystemID(), b, dcNonce, dcTimeout)
				if err != nil {
					return err
				}
				log.Info("sending dust transfer tx for bill=", b.Id, " account=", accountIndex)
				err = w.SendTransaction(ctx, tx, &wallet.SendOpts{RetryOnFullTxBuffer: true})
				if err != nil {
					return err
				}
			}
			expectedSwaps = append(expectedSwaps, expectedSwap{dcNonce: dcNonce, timeout: dcTimeout})
			err = dbTx.SetDcMetadata(accountIndex, dcNonce, &dcMetadata{
				DcValueSum: dcValueSum,
				BillIds:    billIds,
				DcTimeout:  dcTimeout,
			})
=======
			log.Info("sending dust transfer tx for bill=", b.Id, " account=", accountIndex)
			err = w.SendTransaction(ctx, tx, &wallet.SendOpts{RetryOnFullTxBuffer: true})
>>>>>>> 36211a96
			if err != nil {
				return err
			}
		}
		expectedSwaps = append(expectedSwaps, expectedSwap{dcNonce: dcNonce, timeout: dcTimeout})
	}
	if blocking {
		w.dcWg.AddExpectedSwaps(expectedSwaps)
	}
	if blocking {
		log.Info("waiting for blocking collect dust on account=", accountIndex, " (wallet needs to be synchronizing to finish this process)")

		// wrap wg.Wait() as channel
		done := make(chan struct{})
		go func() {
			w.dcWg.wg.Wait()
			close(done)
		}()

		select {
		case <-ctx.Done():
			// context canceled externally
		case <-done:
			// dust collection finished (swap received or timed out)
		}
		log.Info("finished waiting for blocking collect dust on account=", accountIndex)
	}
	return nil
}

func (w *Wallet) swapDcBills(dcBills []*Bill, dcNonce []byte, billIds [][]byte, timeout uint64, accountIndex uint64) error {
	k, err := w.am.GetAccountKey(accountIndex)
	if err != nil {
		return err
	}
	swap, err := createSwapTx(k, w.SystemID(), dcBills, dcNonce, billIds, timeout)
	if err != nil {
		return err
	}
	log.Info(fmt.Sprintf("sending swap tx: nonce=%s timeout=%d", hexutil.Encode(dcNonce), timeout))
	err = w.SendTransaction(context.Background(), swap, &wallet.SendOpts{RetryOnFullTxBuffer: true})
	if err != nil {
		return err
	}
	return nil
}

<<<<<<< HEAD
func (w *Wallet) waitForConfirmation(ctx context.Context, pendingTxs []*txsystem.Transaction, latestRoundNumber, timeout, accountIndex uint64) ([]*Bill, error) {
	log.Info("waiting for confirmation(s)...")
	latestBlockNumber := latestRoundNumber
	txsLog := newTxLog(pendingTxs)
	txc := NewTxConverter(w.SystemID())
	for latestBlockNumber <= timeout {
		b, err := w.AlphabillClient.GetBlock(latestBlockNumber)
=======
func (w *Wallet) waitForConfirmation(ctx context.Context, pendingTxs []*txsystem.Transaction, maxBlockNumber, timeout uint64) ([]*Bill, error) {
	log.Info("waiting for confirmation(s)...")
	blockNumber := maxBlockNumber
	txsLog := NewTxLog(pendingTxs)
	for blockNumber <= timeout {
		b, err := w.AlphabillClient.GetBlock(ctx, blockNumber)
>>>>>>> 36211a96
		if err != nil {
			return nil, err
		}
		if b == nil {
			// block might be empty, check latest round number
			_, latestRoundNumber, err = w.AlphabillClient.GetMaxBlockNumber()
			if err != nil {
				return nil, err
			}
			if latestRoundNumber > latestBlockNumber {
				latestBlockNumber++
				continue
			}
			// wait for some time before retrying to fetch new block
			timer := time.NewTimer(500 * time.Millisecond)
			select {
			case <-timer.C:
				continue
			case <-ctx.Done():
				timer.Stop()
				return nil, nil
			}
		}
		for _, tx := range b.Transactions {
			if txsLog.Contains(tx) {
				log.Info("confirmed tx ", hexutil.Encode(tx.UnitId))
<<<<<<< HEAD
				err = w.collectBills(w.db.Do(), tx, b, &w.am.GetAll()[accountIndex])
				if err != nil {
					return nil, err
				}
				err = txsLog.recordTx(tx, b, txc)
=======
				err = txsLog.RecordTx(tx, b)
>>>>>>> 36211a96
				if err != nil {
					return nil, err
				}
				if txsLog.IsAllTxsConfirmed() {
					log.Info("transaction(s) confirmed")
					return txsLog.GetAllRecordedBills(), nil
				}
			}
		}
		latestBlockNumber++
	}
	return nil, ErrTxFailedToConfirm
}

func (s *SendCmd) isValid() error {
	if len(s.ReceiverPubKey) != abcrypto.CompressedSecp256K1PublicKeySize {
		return ErrInvalidPubKey
	}

	return nil
}

func createMoneyWallet(mnemonic string, am account.Manager) error {
	// load accounts from account manager
	accountKeys, err := am.GetAccountKeys()
	if err != nil {
		return fmt.Errorf("failed to check does account have any keys: %w", err)
	}
	// create keys in account manager if not exists
	if len(accountKeys) == 0 {
		// creating keys also adds the first account
		if err = am.CreateKeys(mnemonic); err != nil {
			return fmt.Errorf("failed to create keys for the account: %w", err)
		}
		// reload accounts after adding the first account
		accountKeys, err = am.GetAccountKeys()
		if err != nil {
			return fmt.Errorf("failed to read account keys: %w", err)
		}
		if len(accountKeys) == 0 {
			return errors.New("failed to create key for the first account")
		}
	}

	return nil
}

func calculateDcNonce(bills []*Bill) []byte {
	var billIds [][]byte
	for _, b := range bills {
		billIds = append(billIds, b.GetID())
	}

	// sort billIds in ascending order
	sort.Slice(billIds, func(i, j int) bool {
		return bytes.Compare(billIds[i], billIds[j]) < 0
	})

	hasher := crypto.Hash.New(crypto.SHA256)
	for _, billId := range billIds {
		hasher.Write(billId)
	}
	return hasher.Sum(nil)
}

func hashId(id []byte) []byte {
	hasher := crypto.Hash.New(crypto.SHA256)
	hasher.Write(id)
	return hasher.Sum(nil)
}

func getBillIds(bills []*Bill) [][]byte {
	var billIds [][]byte
	for _, b := range bills {
		billIds = append(billIds, b.GetID())
	}
	return billIds
}

func collectDcBills(bills []*Bill) []*Bill {
	var dcBills []*Bill
	for _, b := range bills {
		if b.IsDcBill {
			dcBills = append(dcBills, b)
		}
	}
	return dcBills
}

<<<<<<< HEAD
func validateBlockNumber(blockNumber uint64, lastBlockNumber uint64) error {
	// TODO verify last prev block hash?
	// TODO: AB-505 block numbers are not sequential any more, gaps might appear as empty block are not stored and sent
	if lastBlockNumber >= blockNumber {
		return fmt.Errorf("invalid block number. Received blockNumber %d current wallet blockNumber %d", blockNumber, lastBlockNumber)
	}
	return nil
}

func getDb(config WalletConfig, create bool) (Db, error) {
	if config.Db != nil {
		return config.Db, nil
	}
	if create {
		return createNewDb(config)
=======
func convertBills(billsList []*backendmoney.ListBillVM) ([]*Bill, error) {
	var bills []*Bill
	for _, b := range billsList {
		billValueUint, err := strconv.ParseUint(b.Value, 10, 64)
		if err != nil {
			return nil, err
		}
		bill := &Bill{Id: util.BytesToUint256(b.Id), Value: billValueUint, TxHash: b.TxHash, IsDcBill: b.IsDCBill, DcNonce: hashId(b.Id)}
		bills = append(bills, bill)
>>>>>>> 36211a96
	}
	return bills, nil
}

func convertBill(b *block.Bill) *Bill {
	return &Bill{Id: util.BytesToUint256(b.Id), Value: b.Value, TxHash: b.TxHash, IsDcBill: b.IsDcBill, DcNonce: hashId(b.Id), BlockProof: &BlockProof{Tx: b.TxProof.Tx, Proof: b.TxProof.Proof, BlockNumber: b.TxProof.BlockNumber}}
}<|MERGE_RESOLUTION|>--- conflicted
+++ resolved
@@ -7,22 +7,16 @@
 	"errors"
 	"fmt"
 	"sort"
-	"strconv"
 	"time"
 
+	moneytx "github.com/alphabill-org/alphabill/internal/txsystem/money"
 	"github.com/ethereum/go-ethereum/common/hexutil"
 	"golang.org/x/sync/errgroup"
 
-	"github.com/alphabill-org/alphabill/internal/block"
 	abcrypto "github.com/alphabill-org/alphabill/internal/crypto"
 	"github.com/alphabill-org/alphabill/internal/txsystem"
-<<<<<<< HEAD
-	"github.com/alphabill-org/alphabill/internal/txsystem/money"
-	"github.com/alphabill-org/alphabill/internal/txsystem/util"
-=======
 	"github.com/alphabill-org/alphabill/internal/util"
 	abclient "github.com/alphabill-org/alphabill/pkg/client"
->>>>>>> 36211a96
 	"github.com/alphabill-org/alphabill/pkg/wallet"
 	"github.com/alphabill-org/alphabill/pkg/wallet/account"
 	backendmoney "github.com/alphabill-org/alphabill/pkg/wallet/backend/money"
@@ -94,67 +88,13 @@
 	return w.am
 }
 
-<<<<<<< HEAD
 func (w *Wallet) SystemID() []byte {
 	// TODO: return the default "AlphaBill Money System ID" for now
 	// but this should come from config (base wallet? AB client?)
 	return []byte{0, 0, 0, 0}
 }
 
-func (w *Wallet) ProcessBlock(b *block.Block) error {
-	log.Info("processing block: ", b.UnicityCertificate.InputRecord.RoundNumber)
-	if !bytes.Equal(w.SystemID(), b.GetSystemIdentifier()) {
-		return ErrInvalidBlockSystemID
-	}
-
-	return w.db.WithTransaction(func(dbTx TxContext) error {
-		lastBlockNumber, err := w.db.Do().GetBlockNumber()
-		if err != nil {
-			return err
-		}
-		err = validateBlockNumber(b.UnicityCertificate.InputRecord.RoundNumber, lastBlockNumber)
-		if err != nil {
-			return err
-		}
-		for _, acc := range w.am.GetAll() {
-			for _, pbTx := range b.Transactions {
-				err = w.collectBills(dbTx, pbTx, b, &acc)
-				if err != nil {
-					return err
-				}
-			}
-		}
-		return w.endBlock(dbTx, b)
-	})
-}
-
-func (w *Wallet) endBlock(dbTx TxContext, b *block.Block) error {
-	blockNumber := b.UnicityCertificate.InputRecord.RoundNumber
-	err := dbTx.SetBlockNumber(blockNumber)
-	if err != nil {
-		return err
-	}
-	for _, acc := range w.am.GetAll() {
-		err = w.deleteExpiredDcBills(dbTx, blockNumber, acc.AccountIndex)
-		if err != nil {
-			return err
-		}
-		err = w.trySwap(dbTx, acc.AccountIndex)
-		if err != nil {
-			return err
-		}
-		err = w.dcWg.DecrementSwaps(dbTx, blockNumber, acc.AccountIndex)
-		if err != nil {
-			return err
-		}
-	}
-	return nil
-}
-
-// Shutdown terminates connection to alphabill node, closes wallet db, cancels dust collector job and any background goroutines.
-=======
 // Shutdown terminates connection to alphabill node, closes account manager and cancels any background goroutines.
->>>>>>> 36211a96
 func (w *Wallet) Shutdown() {
 	w.Wallet.Shutdown()
 	w.am.Close()
@@ -182,15 +122,7 @@
 func (w *Wallet) GetBalance(cmd GetBalanceCmd) (uint64, error) {
 	pubKey, err := w.am.GetPublicKey(cmd.AccountIndex)
 	if err != nil {
-<<<<<<< HEAD
-		return err
-	}
-	gtx, err := NewTxConverter(w.SystemID()).ConvertTx(tx)
-	if err != nil {
-		return err
-=======
 		return 0, err
->>>>>>> 36211a96
 	}
 	return w.restClient.GetBalance(pubKey, cmd.CountDCBills)
 }
@@ -231,11 +163,7 @@
 		return nil, ErrInsufficientBalance
 	}
 
-<<<<<<< HEAD
-	_, roundNumber, err := w.GetMaxBlockNumber()
-=======
-	maxBlockNo, err := w.GetMaxBlockNumber(ctx)
->>>>>>> 36211a96
+	_, roundNumber, err := w.GetMaxBlockNumber(ctx)
 	if err != nil {
 		return nil, err
 	}
@@ -269,11 +197,7 @@
 		}
 	}
 	if cmd.WaitForConfirmation {
-<<<<<<< HEAD
-		txProofs, err := w.waitForConfirmation(ctx, txs, roundNumber, timeout, cmd.AccountIndex)
-=======
-		txProofs, err := w.waitForConfirmation(ctx, txs, maxBlockNo, timeout)
->>>>>>> 36211a96
+		txProofs, err := w.waitForConfirmation(ctx, txs, roundNumber, timeout)
 		if err != nil {
 			return nil, err
 		}
@@ -289,7 +213,7 @@
 // if blocking is false then the function returns after sending the dc transfers.
 func (w *Wallet) collectDust(ctx context.Context, blocking bool, accountIndex uint64) error {
 	log.Info("starting dust collection for account=", accountIndex, " blocking=", blocking)
-	blockHeight, err := w.GetMaxBlockNumber(ctx)
+	_, roundNr, err := w.GetMaxBlockNumber(ctx)
 	if err != nil {
 		return err
 	}
@@ -297,207 +221,6 @@
 	if err != nil {
 		return err
 	}
-<<<<<<< HEAD
-	return w.Wallet.SyncToMaxBlockNumber(ctx, blockNumber)
-}
-
-func (w *Wallet) collectBills(dbTx TxContext, txPb *txsystem.Transaction, b *block.Block, acc *account.Account) error {
-	gtx, err := money.NewMoneyTx(w.SystemID(), txPb)
-	if err != nil {
-		return err
-	}
-
-	switch tx := gtx.(type) {
-	case money.Transfer:
-		if account.VerifyP2PKHOwner(&acc.AccountKeys, tx.NewBearer()) {
-			log.Info("received transfer order")
-			err := w.saveWithProof(dbTx, b, txPb, &Bill{
-				Id:     tx.UnitID(),
-				Value:  tx.TargetValue(),
-				TxHash: tx.Hash(crypto.SHA256),
-			}, acc.AccountIndex)
-			if err != nil {
-				return err
-			}
-		} else {
-			err := dbTx.RemoveBill(acc.AccountIndex, tx.UnitID())
-			if err != nil {
-				return err
-			}
-		}
-	case money.TransferDC:
-		if account.VerifyP2PKHOwner(&acc.AccountKeys, tx.TargetBearer()) {
-			log.Info("received TransferDC order")
-			err := w.saveWithProof(dbTx, b, txPb, &Bill{
-				Id:                  tx.UnitID(),
-				Value:               tx.TargetValue(),
-				TxHash:              tx.Hash(crypto.SHA256),
-				IsDcBill:            true,
-				DcTimeout:           tx.Timeout(),
-				DcNonce:             tx.Nonce(),
-				DcExpirationTimeout: b.UnicityCertificate.InputRecord.RoundNumber + dustBillDeletionTimeout,
-			}, acc.AccountIndex)
-			if err != nil {
-				return err
-			}
-		} else {
-			err := dbTx.RemoveBill(acc.AccountIndex, tx.UnitID())
-			if err != nil {
-				return err
-			}
-		}
-	case money.Split:
-		// split tx contains two bills: existing bill and new bill
-		// if any of these bills belong to wallet then we have to
-		// 1) update the existing bill and
-		// 2) add the new bill
-		containsBill, err := dbTx.ContainsBill(acc.AccountIndex, tx.UnitID())
-		if err != nil {
-			return err
-		}
-		if containsBill {
-			log.Info("received split order (existing bill)")
-			err := w.saveWithProof(dbTx, b, txPb, &Bill{
-				Id:     tx.UnitID(),
-				Value:  tx.RemainingValue(),
-				TxHash: tx.Hash(crypto.SHA256),
-			}, acc.AccountIndex)
-			if err != nil {
-				return err
-			}
-		}
-		if account.VerifyP2PKHOwner(&acc.AccountKeys, tx.TargetBearer()) {
-			log.Info("received split order (new bill)")
-			err := w.saveWithProof(dbTx, b, txPb, &Bill{
-				Id:     util.SameShardID(tx.UnitID(), tx.HashForIdCalculation(crypto.SHA256)),
-				Value:  tx.Amount(),
-				TxHash: tx.Hash(crypto.SHA256),
-			}, acc.AccountIndex)
-			if err != nil {
-				return err
-			}
-		}
-	case money.Swap:
-		if account.VerifyP2PKHOwner(&acc.AccountKeys, tx.OwnerCondition()) {
-			log.Info("received swap order")
-			err := w.saveWithProof(dbTx, b, txPb, &Bill{
-				Id:     tx.UnitID(),
-				Value:  tx.TargetValue(),
-				TxHash: tx.Hash(crypto.SHA256),
-			}, acc.AccountIndex)
-			if err != nil {
-				return err
-			}
-			// clear dc metadata
-			err = dbTx.SetDcMetadata(acc.AccountIndex, txPb.UnitId, nil)
-			if err != nil {
-				return err
-			}
-			for _, dustTransfer := range tx.DCTransfers() {
-				err := dbTx.RemoveBill(acc.AccountIndex, dustTransfer.UnitID())
-				if err != nil {
-					return err
-				}
-			}
-		} else {
-			err := dbTx.RemoveBill(acc.AccountIndex, tx.UnitID())
-			if err != nil {
-				return err
-			}
-		}
-	default:
-		log.Warning(fmt.Sprintf("received unknown transaction type, skipping processing: %s", tx))
-		return nil
-	}
-	return nil
-}
-
-func (w *Wallet) saveWithProof(dbTx TxContext, b *block.Block, txPb *txsystem.Transaction, bill *Bill, accountIndex uint64) error {
-	err := bill.addProof(b, txPb, NewTxConverter(w.SystemID()))
-	if err != nil {
-		return err
-	}
-	return dbTx.SetBill(accountIndex, bill)
-}
-
-func (w *Wallet) deleteExpiredDcBills(dbTx TxContext, blockNumber uint64, accountIndex uint64) error {
-	bills, err := dbTx.GetBills(accountIndex)
-	if err != nil {
-		return err
-	}
-	for _, b := range bills {
-		if b.isExpired(blockNumber) {
-			log.Info(fmt.Sprintf("deleting expired dc bill: value=%d id=%s", b.Value, b.Id.String()))
-			err = dbTx.RemoveBill(accountIndex, b.Id)
-			if err != nil {
-				return err
-			}
-		}
-	}
-	return nil
-}
-
-func (w *Wallet) trySwap(tx TxContext, accountIndex uint64) error {
-	blockHeight, err := tx.GetBlockNumber()
-	if err != nil {
-		return err
-	}
-	bills, err := tx.GetBills(accountIndex)
-	if err != nil {
-		return err
-	}
-	dcBillGroups := groupDcBills(bills)
-	for nonce, billGroup := range dcBillGroups {
-		nonce32 := nonce.Bytes32()
-		dcMeta, err := tx.GetDcMetadata(accountIndex, nonce32[:])
-		if err != nil {
-			return err
-		}
-		if dcMeta != nil && dcMeta.isSwapRequired(blockHeight, billGroup.valueSum) {
-			_, maxRoundNumber, err := w.GetMaxBlockNumber()
-			if err != nil {
-				return err
-			}
-			timeout := maxRoundNumber + swapTimeoutBlockCount
-			err = w.swapDcBills(tx, billGroup.dcBills, billGroup.dcNonce, dcMeta.BillIds, timeout, accountIndex)
-			if err != nil {
-				return err
-			}
-			w.dcWg.UpdateTimeout(billGroup.dcNonce, timeout)
-		}
-	}
-
-	// delete expired metadata
-	nonceMetadataMap, err := tx.GetDcMetadataMap(accountIndex)
-	if err != nil {
-		return err
-	}
-	for nonce, m := range nonceMetadataMap {
-		if m.timeoutReached(blockHeight) {
-			nonce32 := nonce.Bytes32()
-			err := tx.SetDcMetadata(accountIndex, nonce32[:], nil)
-			if err != nil {
-				return err
-			}
-		}
-	}
-	return nil
-}
-
-// collectDust sends dust transfer for every bill for given account in wallet and records metadata.
-// Returns immediately without error if there's already 1 or 0 bills.
-// Once the dust transfers get confirmed on the ledger then swap transfer is broadcast and metadata cleared.
-// If blocking is true then the function blocks until swap has been completed or timed out,
-// if blocking is false then the function returns after sending the dc transfers.
-func (w *Wallet) collectDust(ctx context.Context, blocking bool, accountIndex uint64) error {
-	err := w.db.WithTransaction(func(dbTx TxContext) error {
-		log.Info("starting dust collection for account=", accountIndex, " blocking=", blocking)
-		blockHeight, err := dbTx.GetBlockNumber()
-		if err != nil {
-			return err
-		}
-		_, maxRoundNumber, err := w.GetMaxBlockNumber()
-=======
 	billResponse, err := w.restClient.ListBills(pubKey)
 	if err != nil {
 		return err
@@ -518,9 +241,8 @@
 	dcBills := collectDcBills(bills)
 	dcNonce := calculateDcNonce(bills)
 	if len(dcBills) > 0 {
-		swapTimeout := blockHeight + swapTimeoutBlockCount
+		swapTimeout := roundNr + swapTimeoutBlockCount
 		err = w.swapDcBills(dcBills, dcNonce, getBillIds(dcBills), swapTimeout, accountIndex)
->>>>>>> 36211a96
 		if err != nil {
 			return err
 		}
@@ -530,77 +252,15 @@
 		if err != nil {
 			return err
 		}
-<<<<<<< HEAD
-		if len(bills) < 2 {
-			log.Info("Account ", accountIndex, " has less than 2 bills, skipping dust collection")
-			return nil
-		}
-		var expectedSwaps []expectedSwap
-		dcBillGroups := groupDcBills(bills)
-		if len(dcBillGroups) > 0 {
-			for _, v := range dcBillGroups {
-				if blockHeight >= v.dcTimeout {
-					swapTimeout := maxRoundNumber + swapTimeoutBlockCount
-					billIds, err := getBillIds(dbTx, accountIndex, v)
-					if err != nil {
-						return err
-					}
-					err = w.swapDcBills(dbTx, v.dcBills, v.dcNonce, billIds, swapTimeout, accountIndex)
-					if err != nil {
-						return err
-					}
-					expectedSwaps = append(expectedSwaps, expectedSwap{dcNonce: v.dcNonce, timeout: swapTimeout})
-				} else {
-					// expecting to receive swap during dcTimeout
-					expectedSwaps = append(expectedSwaps, expectedSwap{dcNonce: v.dcNonce, timeout: v.dcTimeout})
-				}
-			}
-		} else {
-			swapInProgress, err := w.isSwapInProgress(dbTx, accountIndex)
+
+		dcTimeout := roundNr + dcTimeoutBlockCount
+		for _, b := range bills {
+			tx, err := createDustTx(k, w.SystemID(), b, dcNonce, dcTimeout)
 			if err != nil {
 				return err
 			}
-			if swapInProgress {
-				return ErrSwapInProgress
-			}
-=======
->>>>>>> 36211a96
-
-		dcTimeout := blockHeight + dcTimeoutBlockCount
-		for _, b := range bills {
-			tx, err := createDustTx(k, b, dcNonce, dcTimeout)
-			if err != nil {
-				return err
-			}
-<<<<<<< HEAD
-
-			dcNonce := calculateDcNonce(bills)
-			dcTimeout := maxRoundNumber + dcTimeoutBlockCount
-			var dcValueSum uint64
-			var billIds [][]byte
-			for _, b := range bills {
-				dcValueSum += b.Value
-				billIds = append(billIds, b.GetID())
-				tx, err := createDustTx(k, w.SystemID(), b, dcNonce, dcTimeout)
-				if err != nil {
-					return err
-				}
-				log.Info("sending dust transfer tx for bill=", b.Id, " account=", accountIndex)
-				err = w.SendTransaction(ctx, tx, &wallet.SendOpts{RetryOnFullTxBuffer: true})
-				if err != nil {
-					return err
-				}
-			}
-			expectedSwaps = append(expectedSwaps, expectedSwap{dcNonce: dcNonce, timeout: dcTimeout})
-			err = dbTx.SetDcMetadata(accountIndex, dcNonce, &dcMetadata{
-				DcValueSum: dcValueSum,
-				BillIds:    billIds,
-				DcTimeout:  dcTimeout,
-			})
-=======
 			log.Info("sending dust transfer tx for bill=", b.Id, " account=", accountIndex)
 			err = w.SendTransaction(ctx, tx, &wallet.SendOpts{RetryOnFullTxBuffer: true})
->>>>>>> 36211a96
 			if err != nil {
 				return err
 			}
@@ -648,28 +308,18 @@
 	return nil
 }
 
-<<<<<<< HEAD
-func (w *Wallet) waitForConfirmation(ctx context.Context, pendingTxs []*txsystem.Transaction, latestRoundNumber, timeout, accountIndex uint64) ([]*Bill, error) {
+func (w *Wallet) waitForConfirmation(ctx context.Context, pendingTxs []*txsystem.Transaction, latestRoundNumber, timeout uint64) ([]*Bill, error) {
 	log.Info("waiting for confirmation(s)...")
 	latestBlockNumber := latestRoundNumber
-	txsLog := newTxLog(pendingTxs)
-	txc := NewTxConverter(w.SystemID())
+	txsLog := NewTxLog(pendingTxs)
 	for latestBlockNumber <= timeout {
-		b, err := w.AlphabillClient.GetBlock(latestBlockNumber)
-=======
-func (w *Wallet) waitForConfirmation(ctx context.Context, pendingTxs []*txsystem.Transaction, maxBlockNumber, timeout uint64) ([]*Bill, error) {
-	log.Info("waiting for confirmation(s)...")
-	blockNumber := maxBlockNumber
-	txsLog := NewTxLog(pendingTxs)
-	for blockNumber <= timeout {
-		b, err := w.AlphabillClient.GetBlock(ctx, blockNumber)
->>>>>>> 36211a96
+		b, err := w.AlphabillClient.GetBlock(ctx, latestBlockNumber)
 		if err != nil {
 			return nil, err
 		}
 		if b == nil {
 			// block might be empty, check latest round number
-			_, latestRoundNumber, err = w.AlphabillClient.GetMaxBlockNumber()
+			_, latestRoundNumber, err = w.AlphabillClient.GetMaxBlockNumber(ctx)
 			if err != nil {
 				return nil, err
 			}
@@ -690,15 +340,7 @@
 		for _, tx := range b.Transactions {
 			if txsLog.Contains(tx) {
 				log.Info("confirmed tx ", hexutil.Encode(tx.UnitId))
-<<<<<<< HEAD
-				err = w.collectBills(w.db.Do(), tx, b, &w.am.GetAll()[accountIndex])
-				if err != nil {
-					return nil, err
-				}
-				err = txsLog.recordTx(tx, b, txc)
-=======
-				err = txsLog.RecordTx(tx, b)
->>>>>>> 36211a96
+				err = txsLog.RecordTx(tx, b, NewTxConverter(w.SystemID()))
 				if err != nil {
 					return nil, err
 				}
@@ -788,37 +430,15 @@
 	return dcBills
 }
 
-<<<<<<< HEAD
-func validateBlockNumber(blockNumber uint64, lastBlockNumber uint64) error {
-	// TODO verify last prev block hash?
-	// TODO: AB-505 block numbers are not sequential any more, gaps might appear as empty block are not stored and sent
-	if lastBlockNumber >= blockNumber {
-		return fmt.Errorf("invalid block number. Received blockNumber %d current wallet blockNumber %d", blockNumber, lastBlockNumber)
-	}
-	return nil
-}
-
-func getDb(config WalletConfig, create bool) (Db, error) {
-	if config.Db != nil {
-		return config.Db, nil
-	}
-	if create {
-		return createNewDb(config)
-=======
 func convertBills(billsList []*backendmoney.ListBillVM) ([]*Bill, error) {
 	var bills []*Bill
 	for _, b := range billsList {
-		billValueUint, err := strconv.ParseUint(b.Value, 10, 64)
-		if err != nil {
-			return nil, err
-		}
-		bill := &Bill{Id: util.BytesToUint256(b.Id), Value: billValueUint, TxHash: b.TxHash, IsDcBill: b.IsDCBill, DcNonce: hashId(b.Id)}
+		bill := &Bill{Id: util.BytesToUint256(b.Id), Value: b.Value, TxHash: b.TxHash, IsDcBill: b.IsDCBill, DcNonce: hashId(b.Id)}
 		bills = append(bills, bill)
->>>>>>> 36211a96
 	}
 	return bills, nil
 }
 
-func convertBill(b *block.Bill) *Bill {
+func convertBill(b *moneytx.Bill) *Bill {
 	return &Bill{Id: util.BytesToUint256(b.Id), Value: b.Value, TxHash: b.TxHash, IsDcBill: b.IsDcBill, DcNonce: hashId(b.Id), BlockProof: &BlockProof{Tx: b.TxProof.Tx, Proof: b.TxProof.Proof, BlockNumber: b.TxProof.BlockNumber}}
 }