--- conflicted
+++ resolved
@@ -280,11 +280,7 @@
 	if err != nil {
 		return err
 	}
-<<<<<<< HEAD
-	bills, err := w.getDetailedBillsList(ctx, pubKey)
-=======
-	bills, dcMetadataMap, err := w.getDetailedBillsList(pubKey)
->>>>>>> 008f0505
+	bills, dcMetadataMap, err := w.getDetailedBillsList(ctx, pubKey)
 	if err != nil {
 		return err
 	}
@@ -312,7 +308,7 @@
 						return nil
 					}
 				}
-				bills, dcMetadataMap, err = w.getDetailedBillsList(pubKey)
+				bills, dcMetadataMap, err = w.getDetailedBillsList(ctx, pubKey)
 				if err != nil {
 					return err
 				}
@@ -342,11 +338,7 @@
 			if err != nil {
 				return err
 			}
-<<<<<<< HEAD
-			bills, err = w.getDetailedBillsList(ctx, pubKey)
-=======
-			bills, _, err = w.getDetailedBillsList(pubKey)
->>>>>>> 008f0505
+			bills, _, err = w.getDetailedBillsList(ctx, pubKey)
 			if err != nil {
 				return err
 			}
@@ -428,13 +420,8 @@
 	return w.TxPublisher.SendTx(ctx, tx, senderPubKey)
 }
 
-<<<<<<< HEAD
-func (w *Wallet) getDetailedBillsList(ctx context.Context, pubKey []byte) ([]*Bill, error) {
-	billResponse, err := w.backend.ListBills(pubKey, true)
-=======
-func (w *Wallet) getDetailedBillsList(pubKey []byte) ([]*Bill, map[string]*backend.DCMetadata, error) {
+func (w *Wallet) getDetailedBillsList(ctx context.Context, pubKey []byte) ([]*Bill, map[string]*backend.DCMetadata, error) {
 	billResponse, err := w.backend.ListBills(pubKey, true, true)
->>>>>>> 008f0505
 	if err != nil {
 		return nil, nil, err
 	}
@@ -443,25 +430,14 @@
 		return bills, nil, nil
 	}
 	for _, b := range billResponse.Bills {
-<<<<<<< HEAD
 		var proof *wallet.Proof
-		if b.IsDCBill {
+		if b.DcNonce != nil {
 			proof, err = w.backend.GetTxProof(ctx, b.Id, b.TxHash)
-=======
-		if b.DcNonce != nil {
-			proof, err := w.backend.GetProof(b.Id)
->>>>>>> 008f0505
 			if err != nil {
 				return nil, nil, err
 			}
-<<<<<<< HEAD
-=======
-			bills = append(bills, convertBill(proof.Bills[0]))
-		} else {
-			bills = append(bills, &Bill{Id: util.BytesToUint256(b.Id), Value: b.Value, TxHash: b.TxHash, DcNonce: b.DcNonce})
->>>>>>> 008f0505
-		}
-		bills = append(bills, &Bill{Id: util.BytesToUint256(b.Id), Value: b.Value, TxHash: b.TxHash, IsDcBill: b.IsDCBill, TxProof: proof})
+		}
+		bills = append(bills, &Bill{Id: util.BytesToUint256(b.Id), Value: b.Value, TxHash: b.TxHash, DcNonce: b.DcNonce, TxProof: proof})
 	}
 
 	return bills, billResponse.DCMetadata, nil
@@ -549,46 +525,4 @@
 		billIds = append(billIds, b.GetID())
 	}
 	return billIds
-}
-
-// converts proto wallet.Bill to money.Bill domain struct
-<<<<<<< HEAD
-func convertBill(b *wallet.Bill, p *wallet.Proof) *Bill {
-	if b.IsDcBill {
-		attrs := &money.TransferDCAttributes{}
-		if err := p.TxRecord.TransactionOrder.UnmarshalAttributes(attrs); err != nil {
-			return nil
-		}
-=======
-func convertBill(b *wallet.Bill) *Bill {
-	if b.DcNonce != nil {
->>>>>>> 008f0505
-		return &Bill{
-			Id:        util.BytesToUint256(b.Id),
-			Value:     b.Value,
-			TxHash:    b.TxHash,
-<<<<<<< HEAD
-			IsDcBill:  b.IsDcBill,
-			DcNonce:   attrs.Nonce,
-			DcTimeout: p.TxRecord.TransactionOrder.Timeout(),
-		}
-	}
-	return &Bill{
-		Id:       util.BytesToUint256(b.Id),
-		Value:    b.Value,
-		TxHash:   b.TxHash,
-		IsDcBill: b.IsDcBill,
-=======
-			DcNonce:   b.DcNonce,
-			DcTimeout: b.TxProof.TxRecord.TransactionOrder.Timeout(),
-			TxProof:   b.TxProof,
-		}
-	}
-	return &Bill{
-		Id:      util.BytesToUint256(b.Id),
-		Value:   b.Value,
-		TxHash:  b.TxHash,
-		TxProof: b.TxProof,
->>>>>>> 008f0505
-	}
 }