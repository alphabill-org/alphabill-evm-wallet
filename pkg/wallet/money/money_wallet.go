--- conflicted
+++ resolved
@@ -19,10 +19,6 @@
 	"github.com/alphabill-org/alphabill/pkg/wallet/account"
 	"github.com/alphabill-org/alphabill/pkg/wallet/log"
 	txverifier "github.com/alphabill-org/alphabill/pkg/wallet/money/tx_verifier"
-<<<<<<< HEAD
-	"github.com/btcsuite/btcd/btcutil/hdkeychain"
-=======
->>>>>>> 99792536
 	"github.com/ethereum/go-ethereum/common/hexutil"
 	"github.com/holiman/uint256"
 	"github.com/robfig/cron/v3"
@@ -103,31 +99,7 @@
 		return nil, err
 	}
 
-<<<<<<< HEAD
-	ok, err := db.Do().VerifyPassword()
-	if err != nil {
-		return nil, err
-	}
-	if !ok {
-		return nil, ErrInvalidPassword
-	}
-
-	accountKeys, err := db.Do().GetAccountKeys()
-	if err != nil {
-		return nil, err
-	}
-	accs := make([]account, len(accountKeys))
-	for idx, val := range accountKeys {
-		accs[idx] = account{
-			accountIndex: uint64(idx),
-			accountKeys:  *val.PubKeyHash,
-			privKeyHash:  val.PrivKeyHash,
-		}
-	}
-	mw := &Wallet{config: config, db: db, dustCollectorJob: cron.New(), dcWg: newDcWaitGroup(), accounts: &accounts{accounts: accs}}
-=======
 	mw := &Wallet{config: config, db: db, dustCollectorJob: cron.New(), dcWg: newDcWaitGroup(), am: am}
->>>>>>> 99792536
 
 	mw.Wallet = wallet.New().
 		SetBlockProcessor(mw).
@@ -162,15 +134,11 @@
 		if err != nil {
 			return err
 		}
-<<<<<<< HEAD
-		for _, acc := range w.accounts.getAll() {
-			fcb, err := dbTx.GetFeeCreditBill(acc.accountIndex)
-			if err != nil {
-				return err
-			}
-=======
 		for _, acc := range w.am.GetAll() {
->>>>>>> 99792536
+			fcb, err := dbTx.GetFeeCreditBill(acc.AccountIndex)
+			if err != nil {
+				return err
+			}
 			for _, pbTx := range b.Transactions {
 				err = w.collectBills(dbTx, pbTx, b, getFCBlockNumber(fcb), &acc)
 				if err != nil {
@@ -321,46 +289,7 @@
 	if err != nil {
 		return 0, nil, err
 	}
-<<<<<<< HEAD
-	masterKey, err := hdkeychain.NewKeyFromString(masterKeyString)
-	if err != nil {
-		return 0, nil, err
-	}
-
-	accountIndex, err := w.db.Do().GetMaxAccountIndex()
-	if err != nil {
-		return 0, nil, err
-	}
-	accountIndex += 1
-
-	derivationPath := wallet.NewDerivationPath(accountIndex)
-	accountKey, err := wallet.NewAccountKey(masterKey, derivationPath)
-	if err != nil {
-		return 0, nil, err
-	}
-	err = w.db.WithTransaction(func(tx TxContext) error {
-		err := tx.AddAccount(accountIndex, accountKey)
-		if err != nil {
-			return err
-		}
-		err = tx.SetMaxAccountIndex(accountIndex)
-		if err != nil {
-			return err
-		}
-		w.accounts.add(&account{
-			accountIndex: accountIndex,
-			accountKeys:  *accountKey.PubKeyHash,
-			privKeyHash:  accountKey.PrivKeyHash,
-		})
-		return nil
-	})
-	if err != nil {
-		return 0, nil, err
-	}
-	return accountIndex, accountKey.PubKey, nil
-=======
 	return idx, pubKey, w.db.Do().AddAccount(idx)
->>>>>>> 99792536
 }
 
 // Send creates, signs and broadcasts transactions, in total for the given amount,
@@ -389,7 +318,7 @@
 		return nil, ErrInsufficientBalance
 	}
 
-	k, err := w.db.Do().GetAccountKey(cmd.AccountIndex)
+	k, err := w.am.GetAccountKey(cmd.AccountIndex)
 	if err != nil {
 		return nil, err
 	}
@@ -399,11 +328,7 @@
 		return nil, err
 	}
 
-<<<<<<< HEAD
 	fcb, err := w.db.Do().GetFeeCreditBill(cmd.AccountIndex)
-=======
-	k, err := w.am.GetAccountKey(cmd.AccountIndex)
->>>>>>> 99792536
 	if err != nil {
 		return nil, err
 	}
@@ -477,7 +402,6 @@
 	return w.Wallet.SyncToMaxBlockNumber(ctx, blockNumber)
 }
 
-<<<<<<< HEAD
 // AddFeeCredit creates fee credit for the given amount.
 // Wallet must have a bill large enough for the required amount plus fees.
 // Returns list of "add fee credit" transaction proofs.
@@ -636,24 +560,20 @@
 	return w.config
 }
 
-func (w *Wallet) collectBills(dbTx TxContext, txPb *txsystem.Transaction, b *block.Block, fcBlockNumber uint64, acc *account) error {
-=======
-func (w *Wallet) collectBills(dbTx TxContext, txPb *txsystem.Transaction, b *block.Block, acc *account.Account) error {
->>>>>>> 99792536
+func (w *Wallet) collectBills(dbTx TxContext, txPb *txsystem.Transaction, b *block.Block, fcBlockNumber uint64, acc *account.Account) error {
 	gtx, err := money.NewMoneyTx(w.SystemID(), txPb)
 	if err != nil {
 		return err
 	}
-	currentBlockNumber := b.UnicityCertificate.InputRecord.RoundNumber
+	currentBlockNumber := b.GetRoundNumber()
 	switch tx := gtx.(type) {
 	case money.Transfer:
-<<<<<<< HEAD
 		err := w.updateFCB(dbTx, txPb, acc, fcBlockNumber, currentBlockNumber)
 		if err != nil {
 			return err
 		}
-		if wallet.VerifyP2PKHOwner(&acc.accountKeys, tx.NewBearer()) {
-			bill, err := dbTx.GetBill(acc.accountIndex, txPb.UnitId)
+		if account.VerifyP2PKHOwner(&acc.AccountKeys, tx.NewBearer()) {
+			bill, err := dbTx.GetBill(acc.AccountIndex, txPb.UnitId)
 			if err != nil && !errors.Is(err, errBillNotFound) {
 				return err
 			}
@@ -661,26 +581,18 @@
 				log.Debug("received transfer order (already processed)")
 				return nil
 			}
-=======
-		if account.VerifyP2PKHOwner(&acc.AccountKeys, tx.NewBearer()) {
->>>>>>> 99792536
 			log.Info("received transfer order")
 			return w.saveWithProof(dbTx, b, txPb, &Bill{
 				Id:     tx.UnitID(),
 				Value:  tx.TargetValue(),
 				TxHash: tx.Hash(crypto.SHA256),
-<<<<<<< HEAD
-			}, acc.accountIndex)
+			}, acc.AccountIndex)
 		} else {
-			return dbTx.RemoveBill(acc.accountIndex, tx.UnitID())
+			return dbTx.RemoveBill(acc.AccountIndex, tx.UnitID())
 		}
 	case money.TransferDC:
-		err := w.updateFCB(dbTx, txPb, acc, fcBlockNumber, currentBlockNumber)
-		if err != nil {
-			return err
-		}
-		if wallet.VerifyP2PKHOwner(&acc.accountKeys, tx.TargetBearer()) {
-			bill, err := dbTx.GetBill(acc.accountIndex, txPb.UnitId)
+		if account.VerifyP2PKHOwner(&acc.AccountIndex, tx.TargetBearer()) {
+			bill, err := dbTx.GetBill(acc.AccountIndex, txPb.UnitId)
 			if err != nil && !errors.Is(err, errBillNotFound) {
 				return err
 			}
@@ -688,20 +600,6 @@
 				log.Debug("received transferDC order (already processed)")
 				return nil
 			}
-=======
-			}, acc.AccountIndex)
-			if err != nil {
-				return err
-			}
-		} else {
-			err := dbTx.RemoveBill(acc.AccountIndex, tx.UnitID())
-			if err != nil {
-				return err
-			}
-		}
-	case money.TransferDC:
-		if account.VerifyP2PKHOwner(&acc.AccountKeys, tx.TargetBearer()) {
->>>>>>> 99792536
 			log.Info("received TransferDC order")
 			return w.saveWithProof(dbTx, b, txPb, &Bill{
 				Id:                  tx.UnitID(),
@@ -711,21 +609,9 @@
 				DcTimeout:           tx.Timeout(),
 				DcNonce:             tx.Nonce(),
 				DcExpirationTimeout: b.UnicityCertificate.InputRecord.RoundNumber + dustBillDeletionTimeout,
-<<<<<<< HEAD
-			}, acc.accountIndex)
+			}, acc.AccountIndex)
 		} else {
-			return dbTx.RemoveBill(acc.accountIndex, tx.UnitID())
-=======
-			}, acc.AccountIndex)
-			if err != nil {
-				return err
-			}
-		} else {
-			err := dbTx.RemoveBill(acc.AccountIndex, tx.UnitID())
-			if err != nil {
-				return err
-			}
->>>>>>> 99792536
+			return dbTx.RemoveBill(acc.AccountIndex, tx.UnitID())
 		}
 	case money.Split:
 		err := w.updateFCB(dbTx, txPb, acc, fcBlockNumber, currentBlockNumber)
@@ -736,13 +622,8 @@
 		// if any of these bills belong to wallet then we have to
 		// 1) update the existing bill and
 		// 2) add the new bill
-<<<<<<< HEAD
-		oldBill, err := dbTx.GetBill(acc.accountIndex, txPb.UnitId)
+		oldBill, err := dbTx.GetBill(acc.AccountIndex, txPb.UnitId)
 		if err != nil && !errors.Is(err, errBillNotFound) {
-=======
-		containsBill, err := dbTx.ContainsBill(acc.AccountIndex, tx.UnitID())
-		if err != nil {
->>>>>>> 99792536
 			return err
 		}
 		if oldBill != nil {
@@ -760,10 +641,9 @@
 				return err
 			}
 		}
-<<<<<<< HEAD
-		if wallet.VerifyP2PKHOwner(&acc.accountKeys, tx.TargetBearer()) {
+		if wallet.VerifyP2PKHOwner(&acc.AccountKeys, tx.TargetBearer()) {
 			newUnitID := util.SameShardIDBytes(tx.UnitID(), tx.HashForIdCalculation(crypto.SHA256))
-			newUnit, err := dbTx.GetBill(acc.accountIndex, newUnitID)
+			newUnit, err := dbTx.GetBill(acc.AccountIndex, newUnitID)
 			if err != nil && !errors.Is(err, errBillNotFound) {
 				return err
 			}
@@ -771,24 +651,20 @@
 				log.Debug("received split order (new bill) (already processed)")
 				return nil
 			}
-=======
-		if account.VerifyP2PKHOwner(&acc.AccountKeys, tx.TargetBearer()) {
->>>>>>> 99792536
 			log.Info("received split order (new bill)")
 			return w.saveWithProof(dbTx, b, txPb, &Bill{
 				Id:     uint256.NewInt(0).SetBytes(newUnitID),
 				Value:  tx.Amount(),
 				TxHash: tx.Hash(crypto.SHA256),
-<<<<<<< HEAD
-			}, acc.accountIndex)
+			}, acc.AccountIndex)
 		}
 	case money.Swap:
 		err := w.updateFCB(dbTx, txPb, acc, fcBlockNumber, currentBlockNumber)
 		if err != nil {
 			return err
 		}
-		if wallet.VerifyP2PKHOwner(&acc.accountKeys, tx.OwnerCondition()) {
-			bill, err := dbTx.GetBill(acc.accountIndex, txPb.UnitId)
+		if account.VerifyP2PKHOwner(&acc.AccountKeys, tx.OwnerCondition()) {
+			bill, err := dbTx.GetBill(acc.AccountIndex, txPb.UnitId)
 			if err != nil && !errors.Is(err, errBillNotFound) {
 				return err
 			}
@@ -796,15 +672,6 @@
 				log.Debug("received swap order (already processed)")
 				return nil
 			}
-=======
-			}, acc.AccountIndex)
-			if err != nil {
-				return err
-			}
-		}
-	case money.Swap:
-		if account.VerifyP2PKHOwner(&acc.AccountKeys, tx.OwnerCondition()) {
->>>>>>> 99792536
 			log.Info("received swap order")
 			err = w.saveWithProof(dbTx, b, txPb, &Bill{
 				Id:     tx.UnitID(),
@@ -826,11 +693,10 @@
 				}
 			}
 		} else {
-<<<<<<< HEAD
-			return dbTx.RemoveBill(acc.accountIndex, tx.UnitID())
+			return dbTx.RemoveBill(acc.AccountIndex, tx.UnitID())
 		}
 	case *fc.TransferFeeCreditWrapper:
-		bill, err := dbTx.GetBill(acc.accountIndex, tx.Transaction.UnitId)
+		bill, err := dbTx.GetBill(acc.AccountIndex, tx.Transaction.UnitId)
 		if err != nil && !errors.Is(err, errBillNotFound) {
 			return err
 		}
@@ -846,10 +712,10 @@
 			Id:     bill.Id,
 			Value:  bill.Value - tx.TransferFC.Amount - tx.Transaction.ServerMetadata.Fee,
 			TxHash: tx.Hash(crypto.SHA256),
-		}, acc.accountIndex)
+		}, acc.AccountIndex)
 	case *fc.AddFeeCreditWrapper:
 		if bytes.Equal(txPb.UnitId, acc.privKeyHash) {
-			fcb, err := dbTx.GetFeeCreditBill(acc.accountIndex)
+			fcb, err := dbTx.GetFeeCreditBill(acc.AccountIndex)
 			if err != nil {
 				return err
 			}
@@ -863,18 +729,12 @@
 				Value:         getValue(fcb) + tx.TransferFC.TransferFC.Amount - tx.Transaction.ServerMetadata.Fee,
 				TxHash:        tx.Hash(crypto.SHA256),
 				FCBlockNumber: currentBlockNumber,
-			}, acc.accountIndex)
-=======
-			err := dbTx.RemoveBill(acc.AccountIndex, tx.UnitID())
->>>>>>> 99792536
-			if err != nil {
-				return err
-			}
+			}, acc.AccountIndex)
 		}
 		return nil
 	case *fc.CloseFeeCreditWrapper:
 		if bytes.Equal(txPb.UnitId, acc.privKeyHash) {
-			fcb, err := dbTx.GetFeeCreditBill(acc.accountIndex)
+			fcb, err := dbTx.GetFeeCreditBill(acc.AccountIndex)
 			if err != nil {
 				return err
 			}
@@ -888,14 +748,14 @@
 				Value:         getValue(fcb) - tx.CloseFC.Amount,
 				TxHash:        tx.Hash(crypto.SHA256),
 				FCBlockNumber: currentBlockNumber,
-			}, acc.accountIndex)
+			}, acc.AccountIndex)
 			if err != nil {
 				return err
 			}
 		}
 		return nil
 	case *fc.ReclaimFeeCreditWrapper:
-		bill, err := dbTx.GetBill(acc.accountIndex, tx.Transaction.UnitId)
+		bill, err := dbTx.GetBill(acc.AccountIndex, tx.Transaction.UnitId)
 		if err != nil && !errors.Is(err, errBillNotFound) {
 			return err
 		}
@@ -912,7 +772,7 @@
 			Id:     bill.Id,
 			Value:  bill.Value + reclaimedValue,
 			TxHash: tx.Hash(crypto.SHA256),
-		}, acc.accountIndex)
+		}, acc.AccountIndex)
 	default:
 		log.Warning(fmt.Sprintf("received unknown transaction type, skipping processing: %s", tx))
 		return nil
@@ -922,7 +782,7 @@
 
 func (w *Wallet) updateFCB(dbTx TxContext, txPb *txsystem.Transaction, acc *account, fcBlockNumber, currentBlockNumber uint64) error {
 	if bytes.Equal(txPb.ClientMetadata.FeeCreditRecordId, acc.privKeyHash) {
-		fcb, err := dbTx.GetFeeCreditBill(acc.accountIndex)
+		fcb, err := dbTx.GetFeeCreditBill(acc.AccountIndex)
 		if err != nil {
 			return err
 		}
@@ -939,7 +799,7 @@
 		log.Debug("updating FCB value: old=", fcb.Value, " new=", fcb.Value-txPb.ServerMetadata.Fee, " lastUpdatedBlockNumber=", fcBlockNumber, " CurrentBlockNumber=", currentBlockNumber)
 		fcb.Value -= txPb.ServerMetadata.Fee
 		fcb.FCBlockNumber = currentBlockNumber
-		err = dbTx.SetFeeCreditBill(acc.accountIndex, fcb)
+		err = dbTx.SetFeeCreditBill(acc.AccountIndex, fcb)
 		if err != nil {
 			return err
 		}
@@ -1080,7 +940,6 @@
 				return ErrSwapInProgress
 			}
 
-<<<<<<< HEAD
 			fcb, err := dbTx.GetFeeCreditBill(accountIndex)
 			if err != nil {
 				return err
@@ -1089,10 +948,7 @@
 				return ErrInsufficientFeeCredit
 			}
 
-			k, err := dbTx.GetAccountKey(accountIndex)
-=======
 			k, err := w.am.GetAccountKey(accountIndex)
->>>>>>> 99792536
 			if err != nil {
 				return err
 			}
@@ -1244,17 +1100,13 @@
 			tx := gtx.ToProtoBuf()
 			if txsLog.contains(tx) {
 				log.Info("confirmed tx ", hexutil.Encode(tx.UnitId))
-<<<<<<< HEAD
 				err = w.db.WithTransaction(func(dbTx TxContext) error {
 					fcb, err := dbTx.GetFeeCreditBill(accountIndex)
 					if err != nil {
 						return err
 					}
-					return w.collectBills(dbTx, tx, b, getFCBlockNumber(fcb), &w.accounts.getAll()[accountIndex])
+					return w.collectBills(dbTx, tx, b, getFCBlockNumber(fcb), &w.am.GetAll()[accountIndex])
 				})
-=======
-				err = w.collectBills(w.db.Do(), tx, b, &w.am.GetAll()[accountIndex])
->>>>>>> 99792536
 				if err != nil {
 					return nil, err
 				}
@@ -1311,19 +1163,6 @@
 		SetABClientConf(config.AlphabillClientConfig).
 		Build()
 
-<<<<<<< HEAD
-	err = saveKeys(db, keys, config.WalletPass)
-	if err != nil {
-		return
-	}
-
-	mw.accounts.add(&account{
-		accountIndex: 0,
-		accountKeys:  *keys.AccountKey.PubKeyHash,
-		privKeyHash:  keys.AccountKey.PrivKeyHash,
-	})
-=======
->>>>>>> 99792536
 	return
 }
 
