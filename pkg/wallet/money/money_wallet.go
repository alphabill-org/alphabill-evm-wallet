--- conflicted
+++ resolved
@@ -518,13 +518,8 @@
 		}
 		if wallet.VerifyP2PKHOwner(&acc.accountKeys, tx.TargetBearer()) {
 			log.Info("received split order (new bill)")
-<<<<<<< HEAD
-			err := w.saveWithProof(dbTx, b, txPb, &Bill{
-				Id:     util.SameShardId(tx.UnitID(), tx.HashForIdCalculation(crypto.SHA256)),
-=======
 			err := w.saveWithProof(dbTx, b, &Bill{
 				Id:     util.SameShardID(tx.UnitID(), tx.HashForIdCalculation(crypto.SHA256)),
->>>>>>> 91e8c252
 				Value:  tx.Amount(),
 				TxHash: tx.Hash(crypto.SHA256),
 			}, acc.accountIndex)
