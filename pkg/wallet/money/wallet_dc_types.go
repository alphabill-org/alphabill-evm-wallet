--- conflicted
+++ resolved
@@ -8,29 +8,12 @@
 	"github.com/holiman/uint256"
 )
 
-<<<<<<< HEAD
-// dcMetadata container for grouping dcMetadata by nonce, persisted to db
-type dcMetadata struct {
-	DcValueSum  uint64   `json:"dcValueSum"` // only set by wallet managed dc job
-	BillIds     [][]byte `json:"billIds"`
-	DcTimeout   uint64   `json:"dcTimeout"`
-	SwapTimeout uint64   `json:"swapTimeout"`
-}
-
 // dcBillGroup helper struct for grouped dc bills and their aggregate data
 type dcBillGroup struct {
 	dcBills   []*Bill
 	valueSum  uint64
 	dcNonce   []byte
 	dcTimeout uint64
-=======
-// DcBillGroup helper struct for grouped dc bills and their aggregate data
-type DcBillGroup struct {
-	DcBills   []*Bill
-	ValueSum  uint64
-	DcNonce   []byte
-	DcTimeout uint64
->>>>>>> d7908f64
 }
 
 // dcWaitGroup helper struct to support blocking collect dust feature.
@@ -43,13 +26,8 @@
 
 	// swaps list of expected transactions to be received during dc process
 	// key - dc nonce;
-<<<<<<< HEAD
 	// value - timeout block height
 	swaps map[uint256.Int]expectedSwap
-=======
-	// value - timeout block number
-	swaps map[uint256.Int]uint64
->>>>>>> d7908f64
 }
 
 // expectedSwap helper struct to support blocking collect dust feature
@@ -72,7 +50,6 @@
 	}
 }
 
-<<<<<<< HEAD
 // DecrementSwaps decrement waitgroup after receiving expected swap bills, or timing out on dc/swap
 func (wg *dcWaitGroup) DecrementSwaps(dcNonce *uint256.Int, blockHeight uint64) error {
 	wg.mu.Lock()
@@ -91,8 +68,6 @@
 	wg.wg.Done()
 }
 
-=======
->>>>>>> d7908f64
 // UpdateTimeout updates timeout from dc timeout to swap timeout after receiving dc bills and sending swap tx
 func (wg *dcWaitGroup) UpdateTimeout(dcNonce []byte, timeout uint64) {
 	wg.mu.Lock()
