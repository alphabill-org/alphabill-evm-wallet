--- conflicted
+++ resolved
@@ -17,13 +17,9 @@
 	"google.golang.org/protobuf/types/known/anypb"
 )
 
-<<<<<<< HEAD
 const maxFee = uint64(1)
 
-func createTransactions(pubKey []byte, amount uint64, systemId []byte, bills []*Bill, k *wallet.AccountKey, timeout uint64, fcrID []byte) ([]*txsystem.Transaction, error) {
-=======
-func createTransactions(pubKey []byte, amount uint64, systemId []byte, bills []*Bill, k *account.AccountKey, timeout uint64) ([]*txsystem.Transaction, error) {
->>>>>>> 99792536
+func createTransactions(pubKey []byte, amount uint64, systemId []byte, bills []*Bill, k *account.AccountKey, timeout uint64, fcrID []byte) ([]*txsystem.Transaction, error) {
 	var txs []*txsystem.Transaction
 	var accumulatedSum uint64
 	// sort bills by value in descending order
@@ -46,24 +42,15 @@
 
 }
 
-<<<<<<< HEAD
-func createTransaction(pubKey []byte, k *wallet.AccountKey, amount uint64, systemId []byte, b *Bill, timeout uint64, fcrID []byte) (*txsystem.Transaction, error) {
-=======
-func createTransaction(pubKey []byte, k *account.AccountKey, amount uint64, systemId []byte, b *Bill, timeout uint64) (*txsystem.Transaction, error) {
->>>>>>> 99792536
+func createTransaction(pubKey []byte, k *account.AccountKey, amount uint64, systemId []byte, b *Bill, timeout uint64, fcrID []byte) (*txsystem.Transaction, error) {
 	if b.Value <= amount {
 		return createTransferTx(pubKey, k, systemId, b, timeout, fcrID)
 	}
 	return createSplitTx(amount, pubKey, k, systemId, b, timeout, fcrID)
 }
 
-<<<<<<< HEAD
-func createTransferTx(pubKey []byte, k *wallet.AccountKey, systemId []byte, bill *Bill, timeout uint64, fcrID []byte) (*txsystem.Transaction, error) {
+func createTransferTx(pubKey []byte, k *account.AccountKey, systemId []byte, bill *Bill, timeout uint64, fcrID []byte) (*txsystem.Transaction, error) {
 	tx := createGenericTx(systemId, bill.GetID(), timeout, fcrID)
-=======
-func createTransferTx(pubKey []byte, k *account.AccountKey, systemId []byte, bill *Bill, timeout uint64) (*txsystem.Transaction, error) {
-	tx := createGenericTx(systemId, bill.GetID(), timeout)
->>>>>>> 99792536
 	err := anypb.MarshalFrom(tx.TransactionAttributes, &money.TransferOrder{
 		NewBearer:   script.PredicatePayToPublicKeyHashDefault(hash.Sum256(pubKey)),
 		TargetValue: bill.Value,
@@ -167,13 +154,8 @@
 	}
 }
 
-<<<<<<< HEAD
-func createSplitTx(amount uint64, pubKey []byte, k *wallet.AccountKey, systemId []byte, bill *Bill, timeout uint64, fcrID []byte) (*txsystem.Transaction, error) {
+func createSplitTx(amount uint64, pubKey []byte, k *account.AccountKey, systemId []byte, bill *Bill, timeout uint64, fcrID []byte) (*txsystem.Transaction, error) {
 	tx := createGenericTx(systemId, bill.GetID(), timeout, fcrID)
-=======
-func createSplitTx(amount uint64, pubKey []byte, k *account.AccountKey, systemId []byte, bill *Bill, timeout uint64) (*txsystem.Transaction, error) {
-	tx := createGenericTx(systemId, bill.GetID(), timeout)
->>>>>>> 99792536
 	err := anypb.MarshalFrom(tx.TransactionAttributes, &money.SplitOrder{
 		Amount:         amount,
 		TargetBearer:   script.PredicatePayToPublicKeyHashDefault(hash.Sum256(pubKey)),
@@ -190,13 +172,8 @@
 	return tx, nil
 }
 
-<<<<<<< HEAD
-func createDustTx(k *wallet.AccountKey, systemId []byte, bill *Bill, nonce []byte, timeout uint64) (*txsystem.Transaction, error) {
+func createDustTx(k *account.AccountKey, systemId []byte, bill *Bill, nonce []byte, timeout uint64) (*txsystem.Transaction, error) {
 	tx := createGenericTx(systemId, bill.GetID(), timeout, k.PrivKeyHash)
-=======
-func createDustTx(k *account.AccountKey, systemId []byte, bill *Bill, nonce []byte, timeout uint64) (*txsystem.Transaction, error) {
-	tx := createGenericTx(systemId, bill.GetID(), timeout)
->>>>>>> 99792536
 	err := anypb.MarshalFrom(tx.TransactionAttributes, &money.TransferDCOrder{
 		TargetValue:  bill.Value,
 		TargetBearer: script.PredicatePayToPublicKeyHashDefault(k.PubKeyHash.Sha256),
