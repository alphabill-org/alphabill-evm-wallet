--- conflicted
+++ resolved
@@ -79,17 +79,11 @@
 	_ = w.db.Do().SetBill(0, b)
 
 	// create block with expected transaction
-<<<<<<< HEAD
-	k, _ := w.db.Do().GetAccountKey(0)
+	k, _ := w.am.GetAccountKey(0)
 	tx, err := createTransaction(pubKey, k, b.Value, w.SystemID(), b, txTimeoutBlockCount)
 	require.NoError(t, err)
 	require.NotNil(t, tx)
 	mockClient.SetBlock(&block.Block{Transactions: []*txsystem.Transaction{
-=======
-	k, _ := w.am.GetAccountKey(0)
-	tx, err := createTransaction(pubKey, k, b.Value, b, txTimeoutBlockCount)
-	mockClient.SetBlock(&block.Block{BlockNumber: 0, Transactions: []*txsystem.Transaction{
->>>>>>> 961fa61c
 		tx,
 	}, UnicityCertificate: &certificates.UnicityCertificate{InputRecord: &certificates.InputRecord{RoundNumber: 0}}})
 
@@ -121,17 +115,10 @@
 	_ = w.db.Do().SetBill(0, b2)
 
 	// create block with expected transactions
-<<<<<<< HEAD
-	k, _ := w.db.Do().GetAccountKey(0)
+	k, _ := w.am.GetAccountKey(0)
 	tx1, _ := createTransaction(pubKey, k, b1.Value, w.SystemID(), b1, txTimeoutBlockCount)
 	tx2, _ := createTransaction(pubKey, k, b2.Value, w.SystemID(), b2, txTimeoutBlockCount)
 	mockClient.SetBlock(&block.Block{Transactions: []*txsystem.Transaction{
-=======
-	k, _ := w.am.GetAccountKey(0)
-	tx1, _ := createTransaction(pubKey, k, b1.Value, b1, txTimeoutBlockCount)
-	tx2, _ := createTransaction(pubKey, k, b2.Value, b2, txTimeoutBlockCount)
-	mockClient.SetBlock(&block.Block{BlockNumber: 0, Transactions: []*txsystem.Transaction{
->>>>>>> 961fa61c
 		tx2, tx1,
 	}, UnicityCertificate: &certificates.UnicityCertificate{InputRecord: &certificates.InputRecord{RoundNumber: 0}}})
 
@@ -165,23 +152,17 @@
 	_ = w.db.Do().SetBill(0, b2)
 
 	// create block with expected transactions
-<<<<<<< HEAD
-	k, _ := w.db.Do().GetAccountKey(0)
+	k, _ := w.am.GetAccountKey(0)
 	tx1, _ := createTransaction(pubKey, k, b1.Value, w.SystemID(), b1, txTimeoutBlockCount)
 	tx2, _ := createTransaction(pubKey, k, b2.Value, w.SystemID(), b2, txTimeoutBlockCount)
 	mockClient.SetBlock(&block.Block{Transactions: []*txsystem.Transaction{
-=======
-	k, _ := w.am.GetAccountKey(0)
-	tx1, _ := createTransaction(pubKey, k, b1.Value, b1, txTimeoutBlockCount)
-	tx2, _ := createTransaction(pubKey, k, b2.Value, b2, txTimeoutBlockCount)
-	mockClient.SetBlock(&block.Block{BlockNumber: 0, Transactions: []*txsystem.Transaction{
->>>>>>> 961fa61c
 		tx1,
 	}, UnicityCertificate: &certificates.UnicityCertificate{InputRecord: &certificates.InputRecord{RoundNumber: 0}}})
 	mockClient.SetBlock(&block.Block{Transactions: []*txsystem.Transaction{
 		tx2,
 	}, UnicityCertificate: &certificates.UnicityCertificate{InputRecord: &certificates.InputRecord{RoundNumber: 5}}})
 	mockClient.SetIncrementOnFetch(true)
+
 	// verify balance before transactions
 	balance, _ := w.db.Do().GetBalance(GetBalanceCmd{})
 	require.EqualValues(t, b1.Value+b2.Value, balance)
