package money

import (
	"bytes"
	"context"
	"crypto"
	"errors"
	"testing"

	"github.com/holiman/uint256"
	"github.com/stretchr/testify/require"

	"github.com/alphabill-org/alphabill/internal/hash"
	"github.com/alphabill-org/alphabill/internal/txsystem/money"
	"github.com/alphabill-org/alphabill/internal/types"
	"github.com/alphabill-org/alphabill/internal/util"
	"github.com/alphabill-org/alphabill/pkg/wallet"
	"github.com/alphabill-org/alphabill/pkg/wallet/money/backend"
	"github.com/alphabill-org/alphabill/pkg/wallet/unitlock"
)

func TestWalletSendFunction(t *testing.T) {
	w, _ := CreateTestWallet(t, withBackendMock(t, &backendMockReturnConf{
		balance:   70,
		billId:    uint256.NewInt(0),
		billValue: 50,
		feeCreditBill: &wallet.Bill{
			Id:    []byte{},
			Value: 100 * 1e8,
		}}))
	validPubKey := make([]byte, 33)
	amount := uint64(50)
	ctx := context.Background()

	// test ok response
	_, err := w.Send(ctx, SendCmd{ReceiverPubKey: validPubKey, Amount: amount})
	require.NoError(t, err)
}

func TestWalletSendFunction_InvalidPubKey(t *testing.T) {
	w, _ := CreateTestWallet(t, withBackendMock(t, &backendMockReturnConf{}))
	invalidPubKey := make([]byte, 32)
	amount := uint64(50)
	ctx := context.Background()

	// test ErrInvalidPubKey
	_, err := w.Send(ctx, SendCmd{ReceiverPubKey: invalidPubKey, Amount: amount})
	require.ErrorIs(t, err, ErrInvalidPubKey)
}

func TestWalletSendFunction_InsufficientBalance(t *testing.T) {
	w, _ := CreateTestWallet(t, withBackendMock(t, &backendMockReturnConf{balance: 10}))
	validPubKey := make([]byte, 33)
	amount := uint64(50)
	ctx := context.Background()

	// test ErrInsufficientBalance
	_, err := w.Send(ctx, SendCmd{ReceiverPubKey: validPubKey, Amount: amount})
	require.ErrorIs(t, err, ErrInsufficientBalance)
}

func TestWalletSendFunction_ClientError(t *testing.T) {
	w, _ := CreateTestWallet(t, withBackendMock(t, &backendMockReturnConf{
		balance:   70,
		billId:    uint256.NewInt(0),
		billValue: 50,
		feeCreditBill: &wallet.Bill{
			Id:    []byte{},
			Value: 100 * 1e8,
		},
		postTransactionsResponse: map[string]string{"message": "some error"},
	}))
	validPubKey := make([]byte, 33)
	amount := uint64(50)

	// test PostTransactions returns error
	_, err := w.Send(context.Background(), SendCmd{ReceiverPubKey: validPubKey, Amount: amount})
	require.ErrorContains(t, err, "failed to send transactions: status 500 Internal Server Error")
}

func TestWalletSendFunction_WaitForConfirmation(t *testing.T) {
	pubKey := make([]byte, 33)
	b := &wallet.Bill{
		Id:     []byte{0},
		Value:  100,
		TxHash: hash.Sum256([]byte{0x01}),
	}

	var w *Wallet
	var recordedTransactions []*types.TransactionOrder
	backendMock := &backendAPIMock{
		getBalance: func(pubKey []byte, includeDCBills bool) (uint64, error) {
			return 100, nil
		},
		getRoundNumber: func() (uint64, error) {
			return 0, nil
		},
		listBills: func(pubKey []byte, includeDCBills bool) (*backend.ListBillsResponse, error) {
			return createBillListResponse([]*wallet.Bill{b}), nil
		},
		getBills: func(pubKey []byte) ([]*wallet.Bill, error) {
			return []*wallet.Bill{{Id: b.GetID(), Value: b.Value, TxHash: b.TxHash}}, nil
		},
		getTxProof: func(ctx context.Context, unitID types.UnitID, txHash wallet.TxHash) (*wallet.Proof, error) {
			tx := recordedTransactions[0]
			b.TxHash = tx.Hash(crypto.SHA256)
			return createBlockProofResponseForDustTransfer(t, b, nil, txTimeoutBlockCount, nil), nil
		},
		getFeeCreditBill: func(ctx context.Context, unitID []byte) (*wallet.Bill, error) {
			ac, _ := w.am.GetAccountKey(0)
			return &wallet.Bill{
				Id:    ac.PubKeyHash.Sha256,
				Value: 100 * 1e8,
			}, nil
		},
		postTransactions: func(ctx context.Context, pubKey wallet.PubKey, txs *wallet.Transactions) error {
			for _, tx := range txs.Transactions {
				recordedTransactions = append(recordedTransactions, tx)
			}
			return nil
		},
	}
	w, _ = CreateTestWallet(t, backendMock)

	// test send successfully waits for confirmation
	_, err := w.Send(context.Background(), SendCmd{ReceiverPubKey: pubKey, Amount: b.Value, WaitForConfirmation: true, AccountIndex: 0})
	require.NoError(t, err)
	balance, _ := w.GetBalance(context.Background(), GetBalanceCmd{})
	require.EqualValues(t, 100, balance)
}

func TestWalletSendFunction_WaitForMultipleTxConfirmations(t *testing.T) {
	pubKey := make([]byte, 33)
	b1 := createBill(1)
	b2 := createBill(2)
	bills := map[string]*wallet.Bill{
		string(b1.Id): b1,
		string(b2.Id): b2,
	}
	var w *Wallet
	var recordedTransactions []*types.TransactionOrder
	backendMock := &backendAPIMock{
		getBalance: func(pubKey []byte, includeDCBills bool) (uint64, error) {
			return 100, nil
		},
		getRoundNumber: func() (uint64, error) {
			return 0, nil
		},
		listBills: func(pubKey []byte, includeDCBills bool) (*backend.ListBillsResponse, error) {
			return createBillListResponse([]*wallet.Bill{b1, b2}), nil
		},
		getBills: func(pubKey []byte) ([]*wallet.Bill, error) {
			return []*wallet.Bill{
				{Id: b1.GetID(), Value: b1.Value, TxHash: b1.TxHash},
				{Id: b2.GetID(), Value: b2.Value, TxHash: b2.TxHash},
			}, nil
		},
<<<<<<< HEAD
		getTxProof: func(ctx context.Context, unitID types.UnitID, txHash wallet.TxHash) (*wallet.Proof, error) {
			var bill *Bill
=======
		getTxProof: func(ctx context.Context, unitID wallet.UnitID, txHash wallet.TxHash) (*wallet.Proof, error) {
			var bill *wallet.Bill
>>>>>>> 7927ba81
			for _, tx := range recordedTransactions {
				if bytes.Equal(unitID, tx.UnitID()) {
					bill, _ = bills[string(unitID)]
					if bill != nil {
						bill.TxHash = tx.Hash(crypto.SHA256)
					}
				}
			}

			if bill != nil {
				return createBlockProofResponseForDustTransfer(t, bill, nil, txTimeoutBlockCount, nil), nil
			} else {
				return nil, errors.New("bill not found")
			}
		},
		getFeeCreditBill: func(ctx context.Context, unitID []byte) (*wallet.Bill, error) {
			return &wallet.Bill{Id: []byte{}, Value: 100 * 1e8}, nil
		},
		postTransactions: func(ctx context.Context, pubKey wallet.PubKey, txs *wallet.Transactions) error {
			for _, tx := range txs.Transactions {
				recordedTransactions = append(recordedTransactions, tx)
			}
			return nil
		},
	}
	w, _ = CreateTestWallet(t, backendMock)

	// test send successfully waits for confirmation
	_, err := w.Send(context.Background(), SendCmd{ReceiverPubKey: pubKey, Amount: b1.Value + b2.Value, WaitForConfirmation: true})
	require.NoError(t, err)
}

func TestWalletSendFunction_WaitForMultipleTxConfirmationsInDifferentBlocks(t *testing.T) {
	pubKey := make([]byte, 33)
	b1 := createBill(1)
	b2 := createBill(2)
	blockCounter := uint64(0)
	bills := map[string]*wallet.Bill{
		string(b1.Id): b1,
		string(b2.Id): b2,
	}

	var w *Wallet
	var recordedTransactions []*types.TransactionOrder
	backendMock := &backendAPIMock{
		getBalance: func(pubKey []byte, includeDCBills bool) (uint64, error) {
			return 100, nil
		},
		getRoundNumber: func() (uint64, error) {
			return blockCounter, nil
		},
		listBills: func(pubKey []byte, includeDCBills bool) (*backend.ListBillsResponse, error) {
			return createBillListResponse([]*wallet.Bill{b1, b2}), nil
		},
		getBills: func(pubKey []byte) ([]*wallet.Bill, error) {
			return []*wallet.Bill{
				{Id: b1.GetID(), Value: b1.Value, TxHash: b1.TxHash},
				{Id: b2.GetID(), Value: b2.Value, TxHash: b2.TxHash},
			}, nil
		},
<<<<<<< HEAD
		getTxProof: func(ctx context.Context, unitID types.UnitID, txHash wallet.TxHash) (*wallet.Proof, error) {
			var bill *Bill
=======
		getTxProof: func(ctx context.Context, unitID wallet.UnitID, txHash wallet.TxHash) (*wallet.Proof, error) {
			var bill *wallet.Bill
>>>>>>> 7927ba81
			for _, tx := range recordedTransactions {
				if bytes.Equal(unitID, tx.UnitID()) {
					bill, _ = bills[string(unitID)]
					if bill != nil {
						bill.TxHash = tx.Hash(crypto.SHA256)
					}
				}
			}
			if bill != nil {
				blockCounter++
				return createBlockProofResponseForDustTransfer(t, bill, nil, txTimeoutBlockCount, nil), nil
			} else {
				return nil, errors.New("bill not found")
			}
		},
		getFeeCreditBill: func(ctx context.Context, unitID []byte) (*wallet.Bill, error) {
			ac, _ := w.am.GetAccountKey(0)
			return &wallet.Bill{Id: ac.PubKeyHash.Sha256, Value: 100 * 1e8}, nil
		},
		postTransactions: func(ctx context.Context, pubKey wallet.PubKey, txs *wallet.Transactions) error {
			for _, tx := range txs.Transactions {
				recordedTransactions = append(recordedTransactions, tx)
			}
			return nil
		},
	}
	w, _ = CreateTestWallet(t, backendMock)

	// test send successfully waits for confirmation
	_, err := w.Send(context.Background(), SendCmd{ReceiverPubKey: pubKey, Amount: b1.Value + b2.Value, WaitForConfirmation: true})
	require.NoError(t, err)
}

func TestWalletSendFunction_ErrTxFailedToConfirm(t *testing.T) {
	pubKey := make([]byte, 33)
	b := createBill(1)

	var recordedTransactions []*types.TransactionOrder
	backendMock := &backendAPIMock{
		getBalance: func(pubKey []byte, includeDCBills bool) (uint64, error) {
			return 100, nil
		},
		getRoundNumber: func() (uint64, error) {
			if len(recordedTransactions) == 0 {
				return 0, nil
			}
			return 2 * txTimeoutBlockCount, nil
		},
		listBills: func(pubKey []byte, includeDCBills bool) (*backend.ListBillsResponse, error) {
			return createBillListResponse([]*wallet.Bill{b}), nil
		},
		getBills: func(pubKey []byte) ([]*wallet.Bill, error) {
			return []*wallet.Bill{{Id: b.GetID(), Value: b.Value, TxHash: b.TxHash}}, nil
		},
		getFeeCreditBill: func(ctx context.Context, unitID []byte) (*wallet.Bill, error) {
			return &wallet.Bill{Id: []byte{}, Value: 100 * 1e8}, nil
		},
		getTxProof: func(ctx context.Context, unitID types.UnitID, txHash wallet.TxHash) (*wallet.Proof, error) {
			return nil, nil
		},
		postTransactions: func(ctx context.Context, pubKey wallet.PubKey, txs *wallet.Transactions) error {
			for _, tx := range txs.Transactions {
				recordedTransactions = append(recordedTransactions, tx)
			}
			return nil
		},
	}
	w, _ := CreateTestWallet(t, backendMock)

	_, err := w.Send(context.Background(), SendCmd{ReceiverPubKey: pubKey, Amount: b.Value, WaitForConfirmation: true})
	require.ErrorContains(t, err, "confirmation timeout")
}

func TestWholeBalanceIsSentUsingBillTransferOrder(t *testing.T) {
	// create wallet with single bill
	pubKey := make([]byte, 33)
	b := &wallet.Bill{
		Id:     []byte{1},
		Value:  100,
		TxHash: hash.Sum256([]byte{0x01}),
	}
	var recordedTransactions []*types.TransactionOrder
	backendMock := &backendAPIMock{
		getBalance: func(pubKey []byte, includeDCBills bool) (uint64, error) {
			return 100, nil
		},
		getRoundNumber: func() (uint64, error) {
			return 0, nil
		},
		listBills: func(pubKey []byte, includeDCBills bool) (*backend.ListBillsResponse, error) {
			return createBillListResponse([]*wallet.Bill{b}), nil
		},
		getBills: func(pubKey []byte) ([]*wallet.Bill, error) {
			return []*wallet.Bill{{Id: b.GetID(), Value: b.Value, TxHash: b.TxHash}}, nil
		},
		getFeeCreditBill: func(ctx context.Context, unitID []byte) (*wallet.Bill, error) {
			return &wallet.Bill{Id: []byte{}, Value: 100 * 1e8}, nil
		},
		getTxProof: func(ctx context.Context, unitID types.UnitID, txHash wallet.TxHash) (*wallet.Proof, error) {
			return nil, nil
		},
		postTransactions: func(ctx context.Context, pubKey wallet.PubKey, txs *wallet.Transactions) error {
			for _, tx := range txs.Transactions {
				recordedTransactions = append(recordedTransactions, tx)
			}
			return nil
		},
	}
	w, _ := CreateTestWallet(t, backendMock)

	// when whole balance is spent
	_, err := w.Send(context.Background(), SendCmd{ReceiverPubKey: pubKey, Amount: 100})
	require.NoError(t, err)

	// then bill transfer order should be sent
	require.Len(t, recordedTransactions, 1)
	btTx := parseBillTransferTx(t, recordedTransactions[0])
	require.EqualValues(t, 100, btTx.TargetValue)
}

func TestWalletSendFunction_LockedBillIsNotUsed(t *testing.T) {
	unitID := uint256.NewInt(123)
	w, _ := CreateTestWallet(t, withBackendMock(t, &backendMockReturnConf{
		balance:       70,
		billId:        unitID,
		billValue:     50,
		feeCreditBill: &wallet.Bill{Value: 1e8},
	}))
	validPubKey := make([]byte, 33)
	ctx := context.Background()

	// lock the only bill in wallet
	err := w.unitLocker.LockUnit(&unitlock.LockedUnit{UnitID: util.Uint256ToBytes(unitID)})
	require.NoError(t, err)

	// test send returns error
	_, err = w.Send(ctx, SendCmd{ReceiverPubKey: validPubKey, Amount: 50})
	require.ErrorContains(t, err, "insufficient balance for transaction")
}

func TestWalletSendFunction_BillWithExactAmount(t *testing.T) {
	// create test wallet with 2 bills with different values
	pubKey := make([]byte, 33)
	bills := []*wallet.Bill{{
		Id:     []byte{0},
		Value:  100,
		TxHash: hash.Sum256([]byte{0x01}),
	}, {
		Id:     []byte{1},
		Value:  77,
		TxHash: hash.Sum256([]byte{0x02}),
	}}

	var w *Wallet
	var recordedTransactions []*types.TransactionOrder
	backendMock := &backendAPIMock{
		getBalance: func(pubKey []byte, includeDCBills bool) (uint64, error) {
			return bills[0].Value + bills[1].Value, nil
		},
		getRoundNumber: func() (uint64, error) {
			return 0, nil
		},
		listBills: func(pubKey []byte, includeDCBills bool) (*backend.ListBillsResponse, error) {
			return createBillListResponse(bills), nil
		},
		getBills: func(pubKey []byte) ([]*wallet.Bill, error) {
			return []*wallet.Bill{{Id: bills[0].GetID(), Value: bills[0].Value, TxHash: bills[0].TxHash}, {Id: bills[1].GetID(), Value: bills[1].Value, TxHash: bills[1].TxHash}}, nil
		},
		getTxProof: func(ctx context.Context, unitID wallet.UnitID, txHash wallet.TxHash) (*wallet.Proof, error) {
			tx := recordedTransactions[0]
			bills[1].TxHash = tx.Hash(crypto.SHA256)
			return createBlockProofResponseForDustTransfer(t, bills[1], nil, txTimeoutBlockCount, nil), nil
		},
		getFeeCreditBill: func(ctx context.Context, unitID []byte) (*wallet.Bill, error) {
			ac, _ := w.am.GetAccountKey(0)
			return &wallet.Bill{
				Id:    ac.PubKeyHash.Sha256,
				Value: 100 * 1e8,
			}, nil
		},
		postTransactions: func(ctx context.Context, pubKey wallet.PubKey, txs *wallet.Transactions) error {
			for _, tx := range txs.Transactions {
				recordedTransactions = append(recordedTransactions, tx)
			}
			return nil
		},
	}
	w, _ = CreateTestWallet(t, backendMock)

	// run send command with amount equal to one of the bills
	_, err := w.Send(context.Background(), SendCmd{ReceiverPubKey: pubKey, Amount: bills[1].Value, WaitForConfirmation: true, AccountIndex: 0})

	// verify that the send command creates a single transfer for the bill with the exact value requested
	require.NoError(t, err)
	require.Len(t, recordedTransactions, 1)
	require.Equal(t, money.PayloadTypeTransfer, recordedTransactions[0].PayloadType())
	require.EqualValues(t, bills[1].Id, recordedTransactions[0].Payload.UnitID)
}

func parseBillTransferTx(t *testing.T, tx *types.TransactionOrder) *money.TransferAttributes {
	transferTx := &money.TransferAttributes{}
	err := tx.UnmarshalAttributes(transferTx)
	require.NoError(t, err)
	return transferTx
}<|MERGE_RESOLUTION|>--- conflicted
+++ resolved
@@ -155,13 +155,8 @@
 				{Id: b2.GetID(), Value: b2.Value, TxHash: b2.TxHash},
 			}, nil
 		},
-<<<<<<< HEAD
 		getTxProof: func(ctx context.Context, unitID types.UnitID, txHash wallet.TxHash) (*wallet.Proof, error) {
-			var bill *Bill
-=======
-		getTxProof: func(ctx context.Context, unitID wallet.UnitID, txHash wallet.TxHash) (*wallet.Proof, error) {
 			var bill *wallet.Bill
->>>>>>> 7927ba81
 			for _, tx := range recordedTransactions {
 				if bytes.Equal(unitID, tx.UnitID()) {
 					bill, _ = bills[string(unitID)]
@@ -222,13 +217,8 @@
 				{Id: b2.GetID(), Value: b2.Value, TxHash: b2.TxHash},
 			}, nil
 		},
-<<<<<<< HEAD
 		getTxProof: func(ctx context.Context, unitID types.UnitID, txHash wallet.TxHash) (*wallet.Proof, error) {
-			var bill *Bill
-=======
-		getTxProof: func(ctx context.Context, unitID wallet.UnitID, txHash wallet.TxHash) (*wallet.Proof, error) {
 			var bill *wallet.Bill
->>>>>>> 7927ba81
 			for _, tx := range recordedTransactions {
 				if bytes.Equal(unitID, tx.UnitID()) {
 					bill, _ = bills[string(unitID)]
