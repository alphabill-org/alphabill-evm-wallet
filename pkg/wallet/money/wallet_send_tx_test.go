--- conflicted
+++ resolved
@@ -63,33 +63,6 @@
 	_, err := w.Send(ctx, SendCmd{ReceiverPubKey: validPubKey, Amount: amount})
 	require.ErrorContains(t, err, "transaction returned error code: some error")
 	mockClient.SetTxResponse(nil)
-<<<<<<< HEAD
-
-	// test ErrSwapInProgress
-	nonce := calculateExpectedDcNonce(t, w)
-	setDcMetadata(t, w, nonce, &dcMetadata{DcValueSum: 101, DcTimeout: dcTimeoutBlockCount})
-	_, err = w.Send(ctx, SendCmd{ReceiverPubKey: validPubKey, Amount: amount})
-	require.ErrorIs(t, err, ErrSwapInProgress)
-	setDcMetadata(t, w, nonce, nil)
-
-	// test ok response, ensure tx timeout is correct
-	mockClient.SetMaxBlockNumber(0)
-	mockClient.SetMaxRoundNumber(100)
-	mockClient.SetTxListener(func(tx *txsystem.Transaction) {
-		_, rn, _ := mockClient.GetMaxBlockNumber()
-		require.Equal(t, rn+txTimeoutBlockCount, tx.Timeout)
-	})
-	_, err = w.Send(ctx, SendCmd{ReceiverPubKey: validPubKey, Amount: amount})
-	require.NoError(t, err)
-	mockClient.SetTxListener(nil)
-
-	// test another account
-	_, _, _ = w.AddAccount()
-	_ = w.db.Do().SetBill(1, &Bill{Id: uint256.NewInt(55555), Value: 50})
-	_, err = w.Send(ctx, SendCmd{ReceiverPubKey: validPubKey, Amount: amount, AccountIndex: 1})
-	require.NoError(t, err)
-=======
->>>>>>> 36211a96
 }
 
 func TestWalletSendFunction_WaitForConfirmation(t *testing.T) {
@@ -103,16 +76,9 @@
 	// create block with expected transaction
 	w, mockClient := CreateTestWallet(t, &backendMockReturnConf{balance: 100, billId: b.Id, billTxHash: base64.StdEncoding.EncodeToString(b.TxHash), billValue: b.Value})
 	k, _ := w.am.GetAccountKey(0)
-<<<<<<< HEAD
 	tx, err := createTransaction(pubKey, k, b.Value, w.SystemID(), b, txTimeoutBlockCount)
 	require.NoError(t, err)
-	require.NotNil(t, tx)
-	mockClient.SetBlock(&block.Block{Transactions: []*txsystem.Transaction{
-=======
-	tx, err := createTransaction(pubKey, k, b.Value, b, txTimeoutBlockCount)
-	require.NoError(t, err)
-	mockClient.SetBlock(&block.Block{BlockNumber: 0, Transactions: []*txsystem.Transaction{
->>>>>>> 36211a96
+	mockClient.SetBlock(&block.Block{Transactions: []*txsystem.Transaction{
 		tx,
 	}, UnicityCertificate: &certificates.UnicityCertificate{InputRecord: &certificates.InputRecord{RoundNumber: 0}}})
 
