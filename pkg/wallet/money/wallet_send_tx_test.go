--- conflicted
+++ resolved
@@ -9,27 +9,17 @@
 	"testing"
 
 	"github.com/alphabill-org/alphabill/internal/block"
-<<<<<<< HEAD
 	"github.com/alphabill-org/alphabill/internal/util"
 	"github.com/alphabill-org/alphabill/pkg/client/clientmock"
-	"github.com/alphabill-org/alphabill/pkg/wallet/backend/money"
+	"github.com/alphabill-org/alphabill/pkg/wallet/money/backend"
 	"github.com/holiman/uint256"
 	"github.com/stretchr/testify/require"
 
 	"github.com/alphabill-org/alphabill/internal/hash"
 	test "github.com/alphabill-org/alphabill/internal/testutils"
-=======
-	"github.com/alphabill-org/alphabill/internal/certificates"
-	"github.com/alphabill-org/alphabill/internal/hash"
-	test "github.com/alphabill-org/alphabill/internal/testutils"
-	"github.com/alphabill-org/alphabill/internal/txsystem"
-	"github.com/alphabill-org/alphabill/internal/util"
->>>>>>> cff40b44
 	"github.com/alphabill-org/alphabill/pkg/wallet"
 	"github.com/alphabill-org/alphabill/pkg/wallet/backend/bp"
 	txbuilder "github.com/alphabill-org/alphabill/pkg/wallet/money/tx_builder"
-	"github.com/holiman/uint256"
-	"github.com/stretchr/testify/require"
 )
 
 func TestWalletSendFunction(t *testing.T) {
@@ -87,50 +77,47 @@
 
 func TestWalletSendFunction_WaitForConfirmation(t *testing.T) {
 	pubKey := make([]byte, 33)
-	b := &bp.Bill{
-		Id:     util.Uint256ToBytes(uint256.NewInt(0)),
+	b := &Bill{
+		Id:     uint256.NewInt(0),
 		Value:  100,
 		TxHash: hash.Sum256([]byte{0x01}),
 	}
 
-<<<<<<< HEAD
 	var w *Wallet
 	var mockClient *clientmock.MockAlphabillClient
 	backend := &backendAPIMock{
 		getBalance: func(pubKey []byte, includeDCBills bool) (uint64, error) {
 			return 100, nil
 		},
-		getBlockHeight: func() (uint64, error) {
+		getRoundNumber: func() (uint64, error) {
 			return 0, nil
 		},
-		listBills: func(pubKey []byte) (*money.ListBillsResponse, error) {
+		listBills: func(pubKey []byte, includeDCBills bool) (*backend.ListBillsResponse, error) {
 			return createBillListResponse([]*Bill{b}), nil
 		},
 		getProof: func(billId []byte) (*bp.Bills, error) {
 			tx := mockClient.GetRecordedTransactions()[0]
-			gtx, err := NewTxConverter(w.SystemID()).ConvertTx(tx)
+			gtx, err := txbuilder.NewTxConverter(w.SystemID()).ConvertTx(tx)
 			require.NoError(t, err)
 			b.TxHash = gtx.Hash(crypto.SHA256)
 			return createBlockProofResponse(t, b, nil, 0, dcTimeoutBlockCount, nil), nil
 		},
 	}
+	// create block with expected transaction
+	//backendMock := &backendMockReturnConf{balance: 100, billId: util.BytesToUint256(b.GetId()), billTxHash: base64.StdEncoding.EncodeToString(b.TxHash), billValue: b.Value}
+	//w, mockClient := CreateTestWallet(t, backendMock)
+	//k, _ := w.am.GetAccountKey(0)
+	//backendMock.feeCreditBill = &bp.Bill{
+	//	Id:      k.PrivKeyHash,
+	//	Value:   100 * 1e8,
+	//	TxProof: &block.TxProof{},
+	//}
 	w, mockClient = CreateTestWallet(t, backend)
-=======
-	// create block with expected transaction
-	backendMock := &backendMockReturnConf{balance: 100, billId: util.BytesToUint256(b.GetId()), billTxHash: base64.StdEncoding.EncodeToString(b.TxHash), billValue: b.Value}
-	w, mockClient := CreateTestWallet(t, backendMock)
-	k, _ := w.am.GetAccountKey(0)
-	backendMock.feeCreditBill = &bp.Bill{
-		Id:      k.PrivKeyHash,
-		Value:   100 * 1e8,
-		TxProof: &block.TxProof{},
-	}
-	tx, err := txbuilder.CreateTransaction(pubKey, k, b.Value, w.SystemID(), b, txTimeoutBlockCount, k.PrivKeyHash)
-	require.NoError(t, err)
-	mockClient.SetBlock(&block.Block{Transactions: []*txsystem.Transaction{
-		tx,
-	}, UnicityCertificate: &certificates.UnicityCertificate{InputRecord: &certificates.InputRecord{RoundNumber: 0}}})
->>>>>>> cff40b44
+	//tx, err := txbuilder.CreateTransaction(pubKey, k, b.Value, w.SystemID(), b, txTimeoutBlockCount, k.PrivKeyHash)
+	//require.NoError(t, err)
+	//mockClient.SetBlock(&block.Block{Transactions: []*txsystem.Transaction{
+	//	tx,
+	//}, UnicityCertificate: &certificates.UnicityCertificate{InputRecord: &certificates.InputRecord{RoundNumber: 0}}})
 
 	// test send successfully waits for confirmation
 	_, err := w.Send(context.Background(), SendCmd{ReceiverPubKey: pubKey, Amount: b.Value, WaitForConfirmation: true, AccountIndex: 0})
@@ -153,10 +140,10 @@
 		getBalance: func(pubKey []byte, includeDCBills bool) (uint64, error) {
 			return 100, nil
 		},
-		getBlockHeight: func() (uint64, error) {
+		getRoundNumber: func() (uint64, error) {
 			return 0, nil
 		},
-		listBills: func(pubKey []byte) (*money.ListBillsResponse, error) {
+		listBills: func(pubKey []byte, includeDCBills bool) (*backend.ListBillsResponse, error) {
 			return createBillListResponse([]*Bill{b1, b2}), nil
 		},
 		getProof: func(billId []byte) (*bp.Bills, error) {
@@ -166,7 +153,7 @@
 				if bytes.Equal(billId, tx.UnitId) {
 					bill, _ = bills[string(billId)]
 					if bill != nil {
-						gtx, err := NewTxConverter(w.SystemID()).ConvertTx(tx)
+						gtx, err := txbuilder.NewTxConverter(w.SystemID()).ConvertTx(tx)
 						require.NoError(t, err)
 						bill.TxHash = gtx.Hash(crypto.SHA256)
 					}
@@ -180,15 +167,12 @@
 			}
 		},
 	}
-<<<<<<< HEAD
 	w, mockClient = CreateTestWallet(t, backend)
-=======
-	tx1, _ := txbuilder.CreateTransaction(pubKey, k, b1.Value, w.SystemID(), b1.ToProto(), txTimeoutBlockCount, k.PrivKeyHash)
-	tx2, _ := txbuilder.CreateTransaction(pubKey, k, b2.Value, w.SystemID(), b2.ToProto(), txTimeoutBlockCount, k.PrivKeyHash)
-	mockClient.SetBlock(&block.Block{Transactions: []*txsystem.Transaction{
-		tx2, tx1,
-	}, UnicityCertificate: &certificates.UnicityCertificate{InputRecord: &certificates.InputRecord{RoundNumber: 0}}})
->>>>>>> cff40b44
+	//tx1, _ := txbuilder.CreateTransaction(pubKey, k, b1.Value, w.SystemID(), b1.ToProto(), txTimeoutBlockCount, k.PrivKeyHash)
+	//tx2, _ := txbuilder.CreateTransaction(pubKey, k, b2.Value, w.SystemID(), b2.ToProto(), txTimeoutBlockCount, k.PrivKeyHash)
+	//mockClient.SetBlock(&block.Block{Transactions: []*txsystem.Transaction{
+	//	tx2, tx1,
+	//}, UnicityCertificate: &certificates.UnicityCertificate{InputRecord: &certificates.InputRecord{RoundNumber: 0}}})
 
 	// test send successfully waits for confirmation
 	_, err := w.Send(context.Background(), SendCmd{ReceiverPubKey: pubKey, Amount: b1.Value + b2.Value, WaitForConfirmation: true})
@@ -212,10 +196,10 @@
 		getBalance: func(pubKey []byte, includeDCBills bool) (uint64, error) {
 			return 100, nil
 		},
-		getBlockHeight: func() (uint64, error) {
+		getRoundNumber: func() (uint64, error) {
 			return blockCounter, nil
 		},
-		listBills: func(pubKey []byte) (*money.ListBillsResponse, error) {
+		listBills: func(pubKey []byte, includeDCBills bool) (*backend.ListBillsResponse, error) {
 			return createBillListResponse([]*Bill{b1, b2}), nil
 		},
 		getProof: func(billId []byte) (*bp.Bills, error) {
@@ -225,7 +209,7 @@
 				if bytes.Equal(billId, tx.UnitId) {
 					bill, _ = bills[string(billId)]
 					if bill != nil {
-						gtx, err := NewTxConverter(w.SystemID()).ConvertTx(tx)
+						gtx, err := txbuilder.NewTxConverter(w.SystemID()).ConvertTx(tx)
 						require.NoError(t, err)
 						bill.TxHash = gtx.Hash(crypto.SHA256)
 					}
@@ -241,19 +225,14 @@
 			}
 		},
 	}
-<<<<<<< HEAD
+	//// create block with expected transactions
+	//k, _ := w.am.GetAccountKey(0)
+	//backendMock.feeCreditBill = &bp.Bill{
+	//Id:      k.PrivKeyHash,
+	//Value:   100 * 1e8,
+	//TxProof: &block.TxProof{},
+	//}
 	w, mockClient = CreateTestWallet(t, backend)
-=======
-	tx1, _ := txbuilder.CreateTransaction(pubKey, k, b1.Value, w.SystemID(), b1.ToProto(), txTimeoutBlockCount, k.PrivKeyHash)
-	tx2, _ := txbuilder.CreateTransaction(pubKey, k, b2.Value, w.SystemID(), b2.ToProto(), txTimeoutBlockCount, k.PrivKeyHash)
-	mockClient.SetBlock(&block.Block{Transactions: []*txsystem.Transaction{
-		tx1,
-	}, UnicityCertificate: &certificates.UnicityCertificate{InputRecord: &certificates.InputRecord{RoundNumber: 0}}})
-	mockClient.SetBlock(&block.Block{Transactions: []*txsystem.Transaction{
-		tx2,
-	}, UnicityCertificate: &certificates.UnicityCertificate{InputRecord: &certificates.InputRecord{RoundNumber: 5}}})
-	mockClient.SetIncrementOnFetch(true)
->>>>>>> cff40b44
 
 	// test send successfully waits for confirmation
 	_, err := w.Send(context.Background(), SendCmd{ReceiverPubKey: pubKey, Amount: b1.Value + b2.Value, WaitForConfirmation: true})
@@ -263,10 +242,9 @@
 func TestWalletSendFunction_ErrTxFailedToConfirm(t *testing.T) {
 	pubKey := make([]byte, 33)
 	b := addBill(1)
-<<<<<<< HEAD
 	//w, mockClient := CreateTestWallet(t, &backendMockReturnConf{
 	//	balance:   10,
-	//	billId:    b.Id,
+	//	billId:    util.BytesToUint256(b.GetID()),
 	//	billValue: b.Value,
 	//	feeCreditBill: &bp.Bill{
 	//		Id:      []byte{},
@@ -280,24 +258,14 @@
 		getBalance: func(pubKey []byte, includeDCBills bool) (uint64, error) {
 			return 100, nil
 		},
-		getBlockHeight: func() (uint64, error) {
+		getRoundNumber: func() (uint64, error) {
 			if len(mockClient.GetRecordedTransactions()) == 0 {
 				return 0, nil
 			}
 			return 2 * txTimeoutBlockCount, nil
 		},
-		listBills: func(pubKey []byte) (*money.ListBillsResponse, error) {
+		listBills: func(pubKey []byte, includeDCBills bool) (*backend.ListBillsResponse, error) {
 			return createBillListResponse([]*Bill{b}), nil
-=======
-	w, mockClient := CreateTestWallet(t, &backendMockReturnConf{
-		balance:   10,
-		billId:    util.BytesToUint256(b.GetID()),
-		billValue: b.Value,
-		feeCreditBill: &bp.Bill{
-			Id:      []byte{},
-			Value:   100 * 1e8,
-			TxProof: &block.TxProof{},
->>>>>>> cff40b44
 		},
 	}
 	w, mockClient := CreateTestWallet(t, backend)
