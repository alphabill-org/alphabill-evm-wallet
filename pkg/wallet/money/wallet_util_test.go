package money

import (
	"context"
	"encoding/base64"
	"encoding/json"
	"errors"
	"fmt"
	"net/http"
	"net/http/httptest"
	"net/url"
	"strings"
	"testing"

	"github.com/alphabill-org/alphabill/internal/hash"
	"github.com/alphabill-org/alphabill/internal/types"
	"github.com/alphabill-org/alphabill/internal/util"
	"github.com/alphabill-org/alphabill/pkg/client/clientmock"
	"github.com/alphabill-org/alphabill/pkg/wallet"
	"github.com/alphabill-org/alphabill/pkg/wallet/account"
	"github.com/alphabill-org/alphabill/pkg/wallet/money/backend"
	beclient "github.com/alphabill-org/alphabill/pkg/wallet/money/backend/client"
	txbuilder "github.com/alphabill-org/alphabill/pkg/wallet/money/tx_builder"
	"github.com/holiman/uint256"
	"github.com/stretchr/testify/require"
)

type (
	backendMockReturnConf struct {
		balance                  uint64
		blockHeight              uint64
		billId                   *uint256.Int
		billValue                uint64
		billTxHash               string
		proofList                []string
		customBillList           string
		customPath               string
		customFullPath           string
		customResponse           string
		feeCreditBill            *wallet.Bill
		postTransactionsResponse interface{}
	}
)

func CreateTestWallet(t *testing.T, backend BackendAPI) (*Wallet, *clientmock.MockAlphabillClient) {
	dir := t.TempDir()
	am, err := account.NewManager(dir, "", true)
	require.NoError(t, err)

	return CreateTestWalletWithManager(t, backend, am)
}

func CreateTestWalletWithManager(t *testing.T, backend BackendAPI, am account.Manager) (*Wallet, *clientmock.MockAlphabillClient) {
	err := CreateNewWallet(am, "")
	require.NoError(t, err)

	mockClient := clientmock.NewMockAlphabillClient(clientmock.WithMaxBlockNumber(0), clientmock.WithBlocks(map[uint64]*types.Block{}))
	w, err := LoadExistingWallet(am, backend)
	require.NoError(t, err)
	return w, mockClient
}

func withBackendMock(t *testing.T, br *backendMockReturnConf) BackendAPI {
	_, serverAddr := mockBackendCalls(br)
	restClient, err := beclient.New(serverAddr.Host)
	require.NoError(t, err)
	return restClient
}

func CreateTestWalletFromSeed(t *testing.T, br *backendMockReturnConf) (*Wallet, *clientmock.MockAlphabillClient) {
	dir := t.TempDir()
	am, err := account.NewManager(dir, "", true)
	require.NoError(t, err)
	err = CreateNewWallet(am, testMnemonic)
	require.NoError(t, err)

	mockClient := &clientmock.MockAlphabillClient{}
	_, serverAddr := mockBackendCalls(br)
	restClient, err := beclient.New(serverAddr.Host)
	require.NoError(t, err)
	w, err := LoadExistingWallet(am, restClient)
	require.NoError(t, err)
	return w, mockClient
}

func mockBackendCalls(br *backendMockReturnConf) (*httptest.Server, *url.URL) {
	proofCount := 0
	server := httptest.NewServer(http.HandlerFunc(func(w http.ResponseWriter, r *http.Request) {
		if r.URL.Path == br.customPath || r.URL.RequestURI() == br.customFullPath {
			w.WriteHeader(http.StatusOK)
			w.Write([]byte(br.customResponse))
		} else {
			path := r.URL.Path
			switch {
			case path == "/"+beclient.BalancePath:
				w.WriteHeader(http.StatusOK)
				w.Write([]byte(fmt.Sprintf(`{"balance": "%d"}`, br.balance)))
			case path == "/"+beclient.RoundNumberPath:
				w.WriteHeader(http.StatusOK)
				w.Write([]byte(fmt.Sprintf(`{"blockHeight": "%d"}`, br.blockHeight)))
			case path == "/"+beclient.ProofPath:
				w.WriteHeader(http.StatusOK)
				w.Write([]byte(br.proofList[proofCount%len(br.proofList)]))
				proofCount++
			case path == "/"+beclient.ListBillsPath:
				w.WriteHeader(http.StatusOK)
				if br.customBillList != "" {
					w.Write([]byte(br.customBillList))
				} else {
					w.Write([]byte(fmt.Sprintf(`{"total": 1, "bills": [{"id":"%s","value":"%d","txHash":"%s","isDcBill":false}]}`, toBillId(br.billId), br.billValue, br.billTxHash)))
				}
			case strings.Contains(path, beclient.FeeCreditPath):
				w.WriteHeader(http.StatusOK)
				fcb, _ := json.Marshal(br.feeCreditBill)
				w.Write(fcb)
			case strings.Contains(path, beclient.TransactionsPath):
				if br.postTransactionsResponse == nil {
					w.WriteHeader(http.StatusAccepted)
				} else {
					w.WriteHeader(http.StatusInternalServerError)
					res, _ := json.Marshal(br.postTransactionsResponse)
					w.Write(res)
				}
			default:
				w.WriteHeader(http.StatusNotFound)
			}
		}
	}))

	serverAddress, _ := url.Parse(server.URL)
	return server, serverAddress
}

func toBillId(i *uint256.Int) string {
	return base64.StdEncoding.EncodeToString(util.Uint256ToBytes(i))
}

func createBlockProofResponse(t *testing.T, b *Bill, overrideNonce []byte, timeout uint64, k *account.AccountKey) *wallet.Bills {
	w, mockClient := CreateTestWallet(t, nil)
	if k == nil {
		k, _ = w.am.GetAccountKey(0)
	}
	var dcTx *types.TransactionOrder
	if overrideNonce != nil {
		dcTx, _ = txbuilder.NewDustTx(k, w.SystemID(), b.ToProto(), overrideNonce, timeout)
	} else {
		dcTx, _ = txbuilder.NewDustTx(k, w.SystemID(), b.ToProto(), calculateDcNonce([]*Bill{b}), timeout)
	}
	txRecord := &types.TransactionRecord{TransactionOrder: dcTx}
	mockClient.SetBlock(&types.Block{
		Header: &types.Header{
			SystemID:          w.SystemID(),
			PreviousBlockHash: hash.Sum256([]byte{}),
		},
		Transactions:       []*types.TransactionRecord{txRecord},
		UnicityCertificate: &types.UnicityCertificate{InputRecord: &types.InputRecord{RoundNumber: timeout}},
	})
	txProof := &wallet.Proof{
		TxRecord: txRecord,
		TxProof: &types.TxProof{
			BlockHeaderHash:    []byte{0},
			Chain:              []*types.GenericChainItem{{Hash: []byte{0}}},
			UnicityCertificate: &types.UnicityCertificate{InputRecord: &types.InputRecord{RoundNumber: timeout}},
		},
	}
	return &wallet.Bills{Bills: []*wallet.Bill{{Id: util.Uint256ToBytes(b.Id), Value: b.Value, IsDcBill: b.IsDcBill, TxProof: txProof, TxHash: b.TxHash}}}
}

func createBillListResponse(bills []*Bill) *backend.ListBillsResponse {
	billVMs := make([]*backend.ListBillVM, len(bills))
	for i, b := range bills {
		billVMs[i] = &backend.ListBillVM{
			Id:       b.GetID(),
			Value:    b.Value,
			TxHash:   b.TxHash,
			IsDCBill: b.IsDcBill,
		}
	}
	return &backend.ListBillsResponse{Bills: billVMs, Total: len(bills)}
}

func createBillListJsonResponse(bills []*Bill) string {
	billsResponse := createBillListResponse(bills)
	res, _ := json.Marshal(billsResponse)
	return string(res)
}

type backendAPIMock struct {
<<<<<<< HEAD
	getBalance         func(pubKey []byte, includeDCBills bool) (uint64, error)
	listBills          func(pubKey []byte, includeDCBills bool) (*backend.ListBillsResponse, error)
	getBills           func(pubKey []byte) ([]*wallet.Bill, error)
	getProof           func(billId []byte) (*wallet.Bills, error)
	getRoundNumber     func() (uint64, error)
	getTxProof         func(ctx context.Context, unitID wallet.UnitID, txHash wallet.TxHash) (*wallet.Proof, error)
	fetchFeeCreditBill func(ctx context.Context, unitID []byte) (*wallet.Bill, error)
	postTransactions   func(ctx context.Context, pubKey wallet.PubKey, txs *wallet.Transactions) error
=======
	getBalance       func(pubKey []byte, includeDCBills bool) (uint64, error)
	listBills        func(pubKey []byte, includeDCBills bool) (*backend.ListBillsResponse, error)
	getBills         func(pubKey []byte) ([]*wallet.Bill, error)
	getProof         func(billId []byte) (*wallet.Bills, error)
	getRoundNumber   func() (uint64, error)
	getFeeCreditBill func(ctx context.Context, unitID []byte) (*wallet.Bill, error)
	postTransactions func(ctx context.Context, pubKey wallet.PubKey, txs *wallet.Transactions) error
>>>>>>> 1fb99778
}

func (b *backendAPIMock) GetBills(pubKey []byte) ([]*wallet.Bill, error) {
	if b.getBills != nil {
		return b.getBills(pubKey)
	}
	return nil, errors.New("getBills not implemented")
}

func (b *backendAPIMock) GetRoundNumber(ctx context.Context) (uint64, error) {
	if b.getRoundNumber != nil {
		return b.getRoundNumber()
	}
	return 0, errors.New("getRoundNumber not implemented")
}

func (b *backendAPIMock) GetFeeCreditBill(ctx context.Context, unitID wallet.UnitID) (*wallet.Bill, error) {
	if b.getFeeCreditBill != nil {
		return b.getFeeCreditBill(ctx, unitID)
	}
	return nil, errors.New("getFeeCreditBill not implemented")
}

func (b *backendAPIMock) GetBalance(pubKey []byte, includeDCBills bool) (uint64, error) {
	if b.getBalance != nil {
		return b.getBalance(pubKey, includeDCBills)
	}
	return 0, errors.New("getBalance not implemented")
}

func (b *backendAPIMock) ListBills(pubKey []byte, includeDCBills bool) (*backend.ListBillsResponse, error) {
	if b.listBills != nil {
		return b.listBills(pubKey, includeDCBills)
	}
	return nil, errors.New("listBills not implemented")
}

func (b *backendAPIMock) GetProof(billId []byte) (*wallet.Bills, error) {
	if b.getProof != nil {
		return b.getProof(billId)
	}
	return nil, errors.New("getProof not implemented")
}

func (b *backendAPIMock) GetTxProof(ctx context.Context, unitID wallet.UnitID, txHash wallet.TxHash) (*wallet.Proof, error) {
	if b.getTxProof != nil {
		return b.getTxProof(ctx, unitID, txHash)
	}
	proof, err := b.GetProof(unitID)
	if err != nil {
		return nil, err
	}
	if proof == nil {
		return nil, nil
	}
	return proof.Bills[0].TxProof, nil
}

func (b *backendAPIMock) PostTransactions(ctx context.Context, pubKey wallet.PubKey, txs *wallet.Transactions) error {
	if b.postTransactions != nil {
		return b.postTransactions(ctx, pubKey, txs)
	}
	return nil
}<|MERGE_RESOLUTION|>--- conflicted
+++ resolved
@@ -186,24 +186,14 @@
 }
 
 type backendAPIMock struct {
-<<<<<<< HEAD
-	getBalance         func(pubKey []byte, includeDCBills bool) (uint64, error)
-	listBills          func(pubKey []byte, includeDCBills bool) (*backend.ListBillsResponse, error)
-	getBills           func(pubKey []byte) ([]*wallet.Bill, error)
-	getProof           func(billId []byte) (*wallet.Bills, error)
-	getRoundNumber     func() (uint64, error)
-	getTxProof         func(ctx context.Context, unitID wallet.UnitID, txHash wallet.TxHash) (*wallet.Proof, error)
-	fetchFeeCreditBill func(ctx context.Context, unitID []byte) (*wallet.Bill, error)
-	postTransactions   func(ctx context.Context, pubKey wallet.PubKey, txs *wallet.Transactions) error
-=======
 	getBalance       func(pubKey []byte, includeDCBills bool) (uint64, error)
 	listBills        func(pubKey []byte, includeDCBills bool) (*backend.ListBillsResponse, error)
 	getBills         func(pubKey []byte) ([]*wallet.Bill, error)
 	getProof         func(billId []byte) (*wallet.Bills, error)
 	getRoundNumber   func() (uint64, error)
+	getTxProof       func(ctx context.Context, unitID wallet.UnitID, txHash wallet.TxHash) (*wallet.Proof, error)
 	getFeeCreditBill func(ctx context.Context, unitID []byte) (*wallet.Bill, error)
 	postTransactions func(ctx context.Context, pubKey wallet.PubKey, txs *wallet.Transactions) error
->>>>>>> 1fb99778
 }
 
 func (b *backendAPIMock) GetBills(pubKey []byte) ([]*wallet.Bill, error) {
