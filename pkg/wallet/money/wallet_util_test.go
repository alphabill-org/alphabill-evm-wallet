package money

import (
	"context"
	"encoding/base64"
	"encoding/json"
	"errors"
	"fmt"
	"net/http"
	"net/http/httptest"
	"net/url"
	"strings"
	"testing"

	"github.com/alphabill-org/alphabill/internal/hash"
	"github.com/alphabill-org/alphabill/internal/types"
	"github.com/alphabill-org/alphabill/internal/util"
	"github.com/alphabill-org/alphabill/pkg/client/clientmock"
	"github.com/alphabill-org/alphabill/pkg/wallet"
	"github.com/alphabill-org/alphabill/pkg/wallet/account"
	"github.com/alphabill-org/alphabill/pkg/wallet/money/backend"
	beclient "github.com/alphabill-org/alphabill/pkg/wallet/money/backend/client"
	txbuilder "github.com/alphabill-org/alphabill/pkg/wallet/money/tx_builder"
	"github.com/holiman/uint256"
	"github.com/stretchr/testify/require"
)

type (
	backendMockReturnConf struct {
		balance                  uint64
		roundNumber              uint64
		billId                   *uint256.Int
		billValue                uint64
		billTxHash               string
		proofList                []string
		customBillList           string
		customPath               string
		customFullPath           string
		customResponse           string
		feeCreditBill            *wallet.Bill
		postTransactionsResponse interface{}
	}
)

func CreateTestWallet(t *testing.T, backend BackendAPI) (*Wallet, *clientmock.MockAlphabillClient) {
	dir := t.TempDir()
	am, err := account.NewManager(dir, "", true)
	require.NoError(t, err)

	return CreateTestWalletWithManager(t, backend, am)
}

func CreateTestWalletWithManager(t *testing.T, backend BackendAPI, am account.Manager) (*Wallet, *clientmock.MockAlphabillClient) {
	err := CreateNewWallet(am, "")
	require.NoError(t, err)

	mockClient := clientmock.NewMockAlphabillClient(clientmock.WithMaxBlockNumber(0), clientmock.WithBlocks(map[uint64]*types.Block{}))
	w, err := LoadExistingWallet(am, backend)
	require.NoError(t, err)
	return w, mockClient
}

func withBackendMock(t *testing.T, br *backendMockReturnConf) BackendAPI {
	_, serverAddr := mockBackendCalls(br)
	restClient, err := beclient.New(serverAddr.Host)
	require.NoError(t, err)
	return restClient
}

func CreateTestWalletFromSeed(t *testing.T, br *backendMockReturnConf) (*Wallet, *clientmock.MockAlphabillClient) {
	dir := t.TempDir()
	am, err := account.NewManager(dir, "", true)
	require.NoError(t, err)
	err = CreateNewWallet(am, testMnemonic)
	require.NoError(t, err)

	mockClient := &clientmock.MockAlphabillClient{}
	_, serverAddr := mockBackendCalls(br)
	restClient, err := beclient.New(serverAddr.Host)
	require.NoError(t, err)
	w, err := LoadExistingWallet(am, restClient)
	require.NoError(t, err)
	return w, mockClient
}

func mockBackendCalls(br *backendMockReturnConf) (*httptest.Server, *url.URL) {
	proofCount := 0
	server := httptest.NewServer(http.HandlerFunc(func(w http.ResponseWriter, r *http.Request) {
		if r.URL.Path == br.customPath || r.URL.RequestURI() == br.customFullPath {
			w.WriteHeader(http.StatusOK)
			w.Write([]byte(br.customResponse))
		} else {
			path := r.URL.Path
			switch {
			case path == "/"+beclient.BalancePath:
				w.WriteHeader(http.StatusOK)
				w.Write([]byte(fmt.Sprintf(`{"balance": "%d"}`, br.balance)))
			case path == "/"+beclient.RoundNumberPath:
				w.WriteHeader(http.StatusOK)
				w.Write([]byte(fmt.Sprintf(`{"roundNumber": "%d"}`, br.roundNumber)))
			case path == "/"+beclient.ProofPath:
				w.WriteHeader(http.StatusOK)
				w.Write([]byte(br.proofList[proofCount%len(br.proofList)]))
				proofCount++
			case path == "/"+beclient.ListBillsPath:
				w.WriteHeader(http.StatusOK)
				if br.customBillList != "" {
					w.Write([]byte(br.customBillList))
				} else {
					w.Write([]byte(fmt.Sprintf(`{"total": 1, "bills": [{"id":"%s","value":"%d","txHash":"%s","isDcBill":false}]}`, toBillId(br.billId), br.billValue, br.billTxHash)))
				}
			case strings.Contains(path, beclient.FeeCreditPath):
				w.WriteHeader(http.StatusOK)
				fcb, _ := json.Marshal(br.feeCreditBill)
				w.Write(fcb)
			case strings.Contains(path, beclient.TransactionsPath):
				if br.postTransactionsResponse == nil {
					w.WriteHeader(http.StatusAccepted)
				} else {
					w.WriteHeader(http.StatusInternalServerError)
					res, _ := json.Marshal(br.postTransactionsResponse)
					w.Write(res)
				}
			default:
				w.WriteHeader(http.StatusNotFound)
			}
		}
	}))

	serverAddress, _ := url.Parse(server.URL)
	return server, serverAddress
}

func toBillId(i *uint256.Int) string {
	return base64.StdEncoding.EncodeToString(util.Uint256ToBytes(i))
}

func createBlockProofResponse(t *testing.T, b *Bill, overrideNonce []byte, timeout uint64, k *account.AccountKey) *wallet.Proof {
	w, mockClient := CreateTestWallet(t, nil)
	if k == nil {
		k, _ = w.am.GetAccountKey(0)
	}
	var dcTx *types.TransactionOrder
	if overrideNonce != nil {
		dcTx, _ = txbuilder.NewDustTx(k, w.SystemID(), b.ToGenericBillProof().Bill, overrideNonce, timeout)
	} else {
		dcTx, _ = txbuilder.NewDustTx(k, w.SystemID(), b.ToGenericBillProof().Bill, calculateDcNonce([]*Bill{b}), timeout)
	}
	txRecord := &types.TransactionRecord{TransactionOrder: dcTx}
	mockClient.SetBlock(&types.Block{
		Header: &types.Header{
			SystemID:          w.SystemID(),
			PreviousBlockHash: hash.Sum256([]byte{}),
		},
		Transactions:       []*types.TransactionRecord{txRecord},
		UnicityCertificate: &types.UnicityCertificate{InputRecord: &types.InputRecord{RoundNumber: timeout}},
	})
	txProof := &wallet.Proof{
		TxRecord: txRecord,
		TxProof: &types.TxProof{
			BlockHeaderHash:    []byte{0},
			Chain:              []*types.GenericChainItem{{Hash: []byte{0}}},
			UnicityCertificate: &types.UnicityCertificate{InputRecord: &types.InputRecord{RoundNumber: timeout}},
		},
	}
	return txProof
}

func createBillListResponse(bills []*Bill, dcMetadata map[string]*backend.DCMetadata) *backend.ListBillsResponse {
	billVMs := make([]*wallet.Bill, len(bills))
	for i, b := range bills {
<<<<<<< HEAD
		billVMs[i] = &wallet.Bill{
			Id:      b.GetID(),
			Value:   b.Value,
			TxHash:  b.TxHash,
			DcNonce: b.DcNonce,
=======
		billVMs[i] = &backend.ListBillVM{
			Id:           b.GetID(),
			Value:        b.Value,
			TxHash:       b.TxHash,
			TxRecordHash: b.TxRecordHash,
			DcNonce:      b.DcNonce,
>>>>>>> af98c4ac
		}
	}
	return &backend.ListBillsResponse{Bills: billVMs, Total: len(bills), DCMetadata: dcMetadata}
}

func createBillListJsonResponse(bills []*Bill) string {
	billsResponse := createBillListResponse(bills, nil)
	res, _ := json.Marshal(billsResponse)
	return string(res)
}

type backendAPIMock struct {
	getBalance       func(pubKey []byte, includeDCBills bool) (uint64, error)
	listBills        func(pubKey []byte, includeDCBills, includeDCMetadata bool) (*backend.ListBillsResponse, error)
	getBills         func(pubKey []byte) ([]*wallet.Bill, error)
	getRoundNumber   func() (uint64, error)
	getTxProof       func(ctx context.Context, unitID wallet.UnitID, txHash wallet.TxHash) (*wallet.Proof, error)
	getFeeCreditBill func(ctx context.Context, unitID []byte) (*wallet.Bill, error)
	postTransactions func(ctx context.Context, pubKey wallet.PubKey, txs *wallet.Transactions) error
}

func (b *backendAPIMock) GetBills(pubKey []byte) ([]*wallet.Bill, error) {
	if b.getBills != nil {
		return b.getBills(pubKey)
	}
	return nil, errors.New("getBills not implemented")
}

func (b *backendAPIMock) GetRoundNumber(ctx context.Context) (uint64, error) {
	if b.getRoundNumber != nil {
		return b.getRoundNumber()
	}
	return 0, errors.New("getRoundNumber not implemented")
}

func (b *backendAPIMock) GetFeeCreditBill(ctx context.Context, unitID wallet.UnitID) (*wallet.Bill, error) {
	if b.getFeeCreditBill != nil {
		return b.getFeeCreditBill(ctx, unitID)
	}
	return nil, errors.New("getFeeCreditBill not implemented")
}

func (b *backendAPIMock) GetBalance(pubKey []byte, includeDCBills bool) (uint64, error) {
	if b.getBalance != nil {
		return b.getBalance(pubKey, includeDCBills)
	}
	return 0, errors.New("getBalance not implemented")
}

func (b *backendAPIMock) ListBills(pubKey []byte, includeDCBills, includeDCMetadata bool) (*backend.ListBillsResponse, error) {
	if b.listBills != nil {
		return b.listBills(pubKey, includeDCBills, includeDCMetadata)
	}
	return nil, errors.New("listBills not implemented")
}

func (b *backendAPIMock) GetTxProof(ctx context.Context, unitID wallet.UnitID, txHash wallet.TxHash) (*wallet.Proof, error) {
	if b.getTxProof != nil {
		return b.getTxProof(ctx, unitID, txHash)
	}
	return nil, errors.New("getTxProof not implemented")
}

func (b *backendAPIMock) PostTransactions(ctx context.Context, pubKey wallet.PubKey, txs *wallet.Transactions) error {
	if b.postTransactions != nil {
		return b.postTransactions(ctx, pubKey, txs)
	}
	return nil
}<|MERGE_RESOLUTION|>--- conflicted
+++ resolved
@@ -169,20 +169,12 @@
 func createBillListResponse(bills []*Bill, dcMetadata map[string]*backend.DCMetadata) *backend.ListBillsResponse {
 	billVMs := make([]*wallet.Bill, len(bills))
 	for i, b := range bills {
-<<<<<<< HEAD
 		billVMs[i] = &wallet.Bill{
-			Id:      b.GetID(),
-			Value:   b.Value,
-			TxHash:  b.TxHash,
-			DcNonce: b.DcNonce,
-=======
-		billVMs[i] = &backend.ListBillVM{
 			Id:           b.GetID(),
 			Value:        b.Value,
 			TxHash:       b.TxHash,
 			TxRecordHash: b.TxRecordHash,
 			DcNonce:      b.DcNonce,
->>>>>>> af98c4ac
 		}
 	}
 	return &backend.ListBillsResponse{Bills: billVMs, Total: len(bills), DCMetadata: dcMetadata}
