package money

import (
	"context"
	"encoding/base64"
	"encoding/json"
	"errors"
	"fmt"
	"net/http"
	"net/http/httptest"
	"net/url"
	"strings"
	"testing"

	"github.com/alphabill-org/alphabill/internal/hash"
	"github.com/alphabill-org/alphabill/internal/types"
	"github.com/alphabill-org/alphabill/internal/util"
	"github.com/alphabill-org/alphabill/pkg/client/clientmock"
	"github.com/alphabill-org/alphabill/pkg/wallet"
	"github.com/alphabill-org/alphabill/pkg/wallet/account"
	"github.com/alphabill-org/alphabill/pkg/wallet/money/backend"
	beclient "github.com/alphabill-org/alphabill/pkg/wallet/money/backend/client"
	txbuilder "github.com/alphabill-org/alphabill/pkg/wallet/money/tx_builder"
	"github.com/holiman/uint256"
	"github.com/stretchr/testify/require"
)

type (
	backendMockReturnConf struct {
		balance                  uint64
		roundNumber              uint64
		billId                   *uint256.Int
		billValue                uint64
		billTxHash               string
		proofList                []string
		customBillList           string
		customPath               string
		customFullPath           string
		customResponse           string
		feeCreditBill            *wallet.Bill
		postTransactionsResponse interface{}
	}
)

func CreateTestWallet(t *testing.T, backend BackendAPI) (*Wallet, *clientmock.MockAlphabillClient) {
	dir := t.TempDir()
	am, err := account.NewManager(dir, "", true)
	require.NoError(t, err)

	return CreateTestWalletWithManager(t, backend, am)
}

func CreateTestWalletWithManager(t *testing.T, backend BackendAPI, am account.Manager) (*Wallet, *clientmock.MockAlphabillClient) {
	err := CreateNewWallet(am, "")
	require.NoError(t, err)

	mockClient := clientmock.NewMockAlphabillClient(clientmock.WithMaxBlockNumber(0), clientmock.WithBlocks(map[uint64]*types.Block{}))
	w, err := LoadExistingWallet(am, backend)
	require.NoError(t, err)
	return w, mockClient
}

func withBackendMock(t *testing.T, br *backendMockReturnConf) BackendAPI {
	_, serverAddr := mockBackendCalls(br)
	restClient, err := beclient.New(serverAddr.Host)
	require.NoError(t, err)
	return restClient
}

func CreateTestWalletFromSeed(t *testing.T, br *backendMockReturnConf) (*Wallet, *clientmock.MockAlphabillClient) {
	dir := t.TempDir()
	am, err := account.NewManager(dir, "", true)
	require.NoError(t, err)
	err = CreateNewWallet(am, testMnemonic)
	require.NoError(t, err)

	mockClient := &clientmock.MockAlphabillClient{}
	_, serverAddr := mockBackendCalls(br)
	restClient, err := beclient.New(serverAddr.Host)
	require.NoError(t, err)
	w, err := LoadExistingWallet(am, restClient)
	require.NoError(t, err)
	return w, mockClient
}

func mockBackendCalls(br *backendMockReturnConf) (*httptest.Server, *url.URL) {
	proofCount := 0
	server := httptest.NewServer(http.HandlerFunc(func(w http.ResponseWriter, r *http.Request) {
		if r.URL.Path == br.customPath || r.URL.RequestURI() == br.customFullPath {
			w.WriteHeader(http.StatusOK)
			w.Write([]byte(br.customResponse))
		} else {
			path := r.URL.Path
			switch {
			case path == "/"+beclient.BalancePath:
				w.WriteHeader(http.StatusOK)
				w.Write([]byte(fmt.Sprintf(`{"balance": "%d"}`, br.balance)))
			case path == "/"+beclient.RoundNumberPath:
				w.WriteHeader(http.StatusOK)
				w.Write([]byte(fmt.Sprintf(`{"roundNumber": "%d"}`, br.roundNumber)))
			case path == "/"+beclient.ProofPath:
				w.WriteHeader(http.StatusOK)
				w.Write([]byte(br.proofList[proofCount%len(br.proofList)]))
				proofCount++
			case path == "/"+beclient.ListBillsPath:
				w.WriteHeader(http.StatusOK)
				if br.customBillList != "" {
					w.Write([]byte(br.customBillList))
				} else {
					w.Write([]byte(fmt.Sprintf(`{"total": 1, "bills": [{"id":"%s","value":"%d","txHash":"%s","isDcBill":false}]}`, toBillId(br.billId), br.billValue, br.billTxHash)))
				}
			case strings.Contains(path, beclient.FeeCreditPath):
				w.WriteHeader(http.StatusOK)
				fcb, _ := json.Marshal(br.feeCreditBill)
				w.Write(fcb)
			case strings.Contains(path, beclient.TransactionsPath):
				if br.postTransactionsResponse == nil {
					w.WriteHeader(http.StatusAccepted)
				} else {
					w.WriteHeader(http.StatusInternalServerError)
					res, _ := json.Marshal(br.postTransactionsResponse)
					w.Write(res)
				}
			default:
				w.WriteHeader(http.StatusNotFound)
			}
		}
	}))

	serverAddress, _ := url.Parse(server.URL)
	return server, serverAddress
}

func toBillId(i *uint256.Int) string {
	return base64.StdEncoding.EncodeToString(util.Uint256ToBytes(i))
}

func createBlockProofResponse(t *testing.T, b *Bill, overrideNonce []byte, timeout uint64, k *account.AccountKey) *wallet.Proof {
	w, mockClient := CreateTestWallet(t, nil)
	if k == nil {
		k, _ = w.am.GetAccountKey(0)
	}
	var dcTx *types.TransactionOrder
	if overrideNonce != nil {
		dcTx, _ = txbuilder.NewDustTx(k, w.SystemID(), b.ToGenericBillProof().Bill, overrideNonce, timeout)
	} else {
		dcTx, _ = txbuilder.NewDustTx(k, w.SystemID(), b.ToGenericBillProof().Bill, calculateDcNonce([]*Bill{b}), timeout)
	}
	txRecord := &types.TransactionRecord{TransactionOrder: dcTx}
	mockClient.SetBlock(&types.Block{
		Header: &types.Header{
			SystemID:          w.SystemID(),
			PreviousBlockHash: hash.Sum256([]byte{}),
		},
		Transactions:       []*types.TransactionRecord{txRecord},
		UnicityCertificate: &types.UnicityCertificate{InputRecord: &types.InputRecord{RoundNumber: timeout}},
	})
	txProof := &wallet.Proof{
		TxRecord: txRecord,
		TxProof: &types.TxProof{
			BlockHeaderHash:    []byte{0},
			Chain:              []*types.GenericChainItem{{Hash: []byte{0}}},
			UnicityCertificate: &types.UnicityCertificate{InputRecord: &types.InputRecord{RoundNumber: timeout}},
		},
	}
	return txProof
}

func createBillListResponse(bills []*Bill, dcMetadata map[string]*backend.DCMetadata) *backend.ListBillsResponse {
	billVMs := make([]*backend.ListBillVM, len(bills))
	for i, b := range bills {
		billVMs[i] = &backend.ListBillVM{
<<<<<<< HEAD
			Id:           b.GetID(),
			Value:        b.Value,
			TxHash:       b.TxHash,
			TxRecordHash: b.TxRecordHash,
			IsDCBill:     b.IsDcBill,
=======
			Id:      b.GetID(),
			Value:   b.Value,
			TxHash:  b.TxHash,
			DcNonce: b.DcNonce,
>>>>>>> 74edd1f6
		}
	}
	return &backend.ListBillsResponse{Bills: billVMs, Total: len(bills), DCMetadata: dcMetadata}
}

func createBillListJsonResponse(bills []*Bill) string {
	billsResponse := createBillListResponse(bills, nil)
	res, _ := json.Marshal(billsResponse)
	return string(res)
}

type backendAPIMock struct {
	getBalance       func(pubKey []byte, includeDCBills bool) (uint64, error)
	listBills        func(pubKey []byte, includeDCBills, includeDCMetadata bool) (*backend.ListBillsResponse, error)
	getBills         func(pubKey []byte) ([]*wallet.Bill, error)
	getRoundNumber   func() (uint64, error)
	getTxProof       func(ctx context.Context, unitID wallet.UnitID, txHash wallet.TxHash) (*wallet.Proof, error)
	getFeeCreditBill func(ctx context.Context, unitID []byte) (*wallet.Bill, error)
	postTransactions func(ctx context.Context, pubKey wallet.PubKey, txs *wallet.Transactions) error
}

func (b *backendAPIMock) GetBills(pubKey []byte) ([]*wallet.Bill, error) {
	if b.getBills != nil {
		return b.getBills(pubKey)
	}
	return nil, errors.New("getBills not implemented")
}

func (b *backendAPIMock) GetRoundNumber(ctx context.Context) (uint64, error) {
	if b.getRoundNumber != nil {
		return b.getRoundNumber()
	}
	return 0, errors.New("getRoundNumber not implemented")
}

func (b *backendAPIMock) GetFeeCreditBill(ctx context.Context, unitID wallet.UnitID) (*wallet.Bill, error) {
	if b.getFeeCreditBill != nil {
		return b.getFeeCreditBill(ctx, unitID)
	}
	return nil, errors.New("getFeeCreditBill not implemented")
}

func (b *backendAPIMock) GetBalance(pubKey []byte, includeDCBills bool) (uint64, error) {
	if b.getBalance != nil {
		return b.getBalance(pubKey, includeDCBills)
	}
	return 0, errors.New("getBalance not implemented")
}

func (b *backendAPIMock) ListBills(pubKey []byte, includeDCBills, includeDCMetadata bool) (*backend.ListBillsResponse, error) {
	if b.listBills != nil {
		return b.listBills(pubKey, includeDCBills, includeDCMetadata)
	}
	return nil, errors.New("listBills not implemented")
}

func (b *backendAPIMock) GetTxProof(ctx context.Context, unitID wallet.UnitID, txHash wallet.TxHash) (*wallet.Proof, error) {
	if b.getTxProof != nil {
		return b.getTxProof(ctx, unitID, txHash)
	}
	return nil, errors.New("getTxProof not implemented")
}

func (b *backendAPIMock) PostTransactions(ctx context.Context, pubKey wallet.PubKey, txs *wallet.Transactions) error {
	if b.postTransactions != nil {
		return b.postTransactions(ctx, pubKey, txs)
	}
	return nil
}<|MERGE_RESOLUTION|>--- conflicted
+++ resolved
@@ -170,18 +170,11 @@
 	billVMs := make([]*backend.ListBillVM, len(bills))
 	for i, b := range bills {
 		billVMs[i] = &backend.ListBillVM{
-<<<<<<< HEAD
 			Id:           b.GetID(),
 			Value:        b.Value,
 			TxHash:       b.TxHash,
 			TxRecordHash: b.TxRecordHash,
-			IsDCBill:     b.IsDcBill,
-=======
-			Id:      b.GetID(),
-			Value:   b.Value,
-			TxHash:  b.TxHash,
-			DcNonce: b.DcNonce,
->>>>>>> 74edd1f6
+			DcNonce:      b.DcNonce,
 		}
 	}
 	return &backend.ListBillsResponse{Bills: billVMs, Total: len(bills), DCMetadata: dcMetadata}
