package money

import (
	"context"
	"testing"

	"github.com/holiman/uint256"
	"github.com/stretchr/testify/require"

	"github.com/alphabill-org/alphabill/internal/block"
	"github.com/alphabill-org/alphabill/internal/util"
	"github.com/alphabill-org/alphabill/pkg/wallet/account"
	"github.com/alphabill-org/alphabill/pkg/wallet/backend/bp"
)

func TestDcJobWithExistingDcBills(t *testing.T) {
	// wallet contains 2 dc bills with the same nonce that have timed out
	am, err := account.NewManager(t.TempDir(), "", true)
	require.NoError(t, err)
	_ = am.CreateKeys("")
	k, _ := am.GetAccountKey(0)
	bills := []*Bill{
		addDcBill(t, k, uint256.NewInt(1), util.Uint256ToBytes(uint256.NewInt(1)), 1, dcTimeoutBlockCount),
		addDcBill(t, k, uint256.NewInt(2), util.Uint256ToBytes(uint256.NewInt(1)), 2, dcTimeoutBlockCount),
	}
	nonce := calculateDcNonce(bills)
	billsList := createBillListJsonResponse(bills)
<<<<<<< HEAD
	proofList := createBlockProofJsonResponse(t, bills, nonce, 0, dcTimeoutBlockCount)
	w, mockClient := CreateTestWallet(t, withBackendMock(t, &backendMockReturnConf{balance: 3, customBillList: billsList, proofList: proofList}))
=======
	proofList := createBlockProofJsonResponse(t, bills, nonce, 0, dcTimeoutBlockCount, k)
	proofList = append(proofList, createBlockProofJsonResponse(t, bills, nonce, 0, dcTimeoutBlockCount, k)...)
	w, mockClient := CreateTestWalletWithManager(t, &backendMockReturnConf{
		balance:        3,
		customBillList: billsList,
		proofList:      proofList,
		feeCreditBill: &bp.Bill{
			Id:      k.PrivKeyHash,
			Value:   100 * 1e8,
			TxProof: &block.TxProof{},
		},
	}, am)
>>>>>>> d4a3868a
	mockClient.SetMaxBlockNumber(100)

	// when dust collector runs
	err = w.collectDust(context.Background(), false, 0)
	require.NoError(t, err)

	// then swap tx is broadcast
	require.Len(t, mockClient.GetRecordedTransactions(), 1)
	tx := mockClient.GetRecordedTransactions()[0]
	txSwap := parseSwapTx(t, tx)

	// and verify each dc tx id = nonce = swap.id
	require.Len(t, txSwap.DcTransfers, 2)
	for i := 0; i < len(txSwap.DcTransfers); i++ {
		dcTx := parseDcTx(t, txSwap.DcTransfers[i])
		require.EqualValues(t, nonce, dcTx.Nonce)
		require.EqualValues(t, nonce, tx.UnitId)
	}
}

func TestDcJobWithExistingDcAndNonDcBills(t *testing.T) {
	// wallet contains timed out dc bill and normal bill
	am, err := account.NewManager(t.TempDir(), "", true)
	require.NoError(t, err)
	_ = am.CreateKeys("")
	k, _ := am.GetAccountKey(0)
	bill := addBill(1)
	dc := addDcBill(t, k, uint256.NewInt(1), util.Uint256ToBytes(uint256.NewInt(1)), 2, dcTimeoutBlockCount)
	nonce := calculateDcNonce([]*Bill{bill, dc})
	billsList := createBillListJsonResponse([]*Bill{bill, dc})
<<<<<<< HEAD
	proofList := createBlockProofJsonResponse(t, []*Bill{bill, dc}, nonce, 0, dcTimeoutBlockCount)

	w, mockClient := CreateTestWallet(t, withBackendMock(t, &backendMockReturnConf{balance: 3, customBillList: billsList, proofList: proofList}))
=======
	proofList := createBlockProofJsonResponse(t, []*Bill{bill, dc}, nonce, 0, dcTimeoutBlockCount, k)

	w, mockClient := CreateTestWalletWithManager(t, &backendMockReturnConf{
		balance:        3,
		customBillList: billsList,
		proofList:      proofList,
		feeCreditBill: &bp.Bill{
			Id:      k.PrivKeyHash,
			Value:   100 * 1e8,
			TxProof: &block.TxProof{},
		},
	}, am)
>>>>>>> d4a3868a
	mockClient.SetMaxBlockNumber(100)

	// when dust collector runs
	err = w.collectDust(context.Background(), false, 0)
	require.NoError(t, err)

	// then swap tx is sent for the timed out dc bill
	require.Len(t, mockClient.GetRecordedTransactions(), 1)
	tx := mockClient.GetRecordedTransactions()[0]
	txSwap := parseSwapTx(t, tx)

	// and verify nonce = swap.id = dc tx id
	require.Len(t, txSwap.DcTransfers, 1)
	for i := 0; i < len(txSwap.DcTransfers); i++ {
		dcTx := parseDcTx(t, txSwap.DcTransfers[i])
		require.EqualValues(t, nonce, dcTx.Nonce)
		require.EqualValues(t, nonce, tx.UnitId)
	}
}

func TestDcJobWithExistingNonDcBills(t *testing.T) {
	// wallet contains 2 non dc bills
	am, err := account.NewManager(t.TempDir(), "", true)
	require.NoError(t, err)
	_ = am.CreateKeys("")
	k, _ := am.GetAccountKey(0)
	dcBills := []*Bill{addDcBill(t, k, uint256.NewInt(1), util.Uint256ToBytes(uint256.NewInt(1)), 1, dcTimeoutBlockCount), addDcBill(t, k, uint256.NewInt(2), util.Uint256ToBytes(uint256.NewInt(1)), 2, dcTimeoutBlockCount)}
	nonce := calculateDcNonce(dcBills)
	bills := []*Bill{addBill(1), addBill(2)}
	billsList := createBillListJsonResponse(bills)
<<<<<<< HEAD
	proofList := createBlockProofJsonResponse(t, bills, nil, 0, dcTimeoutBlockCount)

	w, mockClient := CreateTestWallet(t, withBackendMock(t, &backendMockReturnConf{balance: 3, customBillList: billsList, proofList: proofList}))
=======
	proofList := createBlockProofJsonResponse(t, bills, nil, 0, dcTimeoutBlockCount, nil)
	proofList = append(proofList, createBlockProofJsonResponse(t, dcBills, nonce, 0, dcTimeoutBlockCount, k)...)
	w, mockClient := CreateTestWallet(t, &backendMockReturnConf{
		balance:        3,
		customBillList: billsList,
		proofList:      proofList,
		feeCreditBill: &bp.Bill{
			Id:      k.PrivKeyHash,
			Value:   100 * 1e8,
			TxProof: &block.TxProof{},
		}})
>>>>>>> d4a3868a
	mockClient.SetMaxBlockNumber(100)

	// when dust collector runs
	err = w.collectDust(context.Background(), false, 0)
	require.NoError(t, err)

	// then dust txs are broadcast (plus swap)
	require.Len(t, mockClient.GetRecordedTransactions(), 3)

	// and nonces are equal
	dcTx0 := parseDcTx(t, mockClient.GetRecordedTransactions()[0])
	dcTx1 := parseDcTx(t, mockClient.GetRecordedTransactions()[1])
	require.EqualValues(t, dcTx0.Nonce, dcTx1.Nonce)
}

func TestDcJobSendsSwapsIfDcBillTimeoutHasBeenReached(t *testing.T) {
	// wallet contains 2 dc bills that both have timed out
	am, err := account.NewManager(t.TempDir(), "", true)
	require.NoError(t, err)
	_ = am.CreateKeys("")
	k, _ := am.GetAccountKey(0)
	bills := []*Bill{addDcBill(t, k, uint256.NewInt(1), util.Uint256ToBytes(uint256.NewInt(1)), 1, dcTimeoutBlockCount), addDcBill(t, k, uint256.NewInt(2), util.Uint256ToBytes(uint256.NewInt(1)), 2, dcTimeoutBlockCount)}
	nonce := calculateDcNonce(bills)
	billsList := createBillListJsonResponse(bills)
<<<<<<< HEAD
	proofList := createBlockProofJsonResponse(t, bills, nonce, 0, dcTimeoutBlockCount)
	w, mockClient := CreateTestWallet(t, withBackendMock(t, &backendMockReturnConf{balance: 3, customBillList: billsList, proofList: proofList}))
=======
	proofList := createBlockProofJsonResponse(t, bills, nonce, 0, dcTimeoutBlockCount, k)
	w, mockClient := CreateTestWalletWithManager(t, &backendMockReturnConf{
		balance:        3,
		customBillList: billsList,
		proofList:      proofList,
		feeCreditBill: &bp.Bill{
			Id:      k.PrivKeyHash,
			Value:   100 * 1e8,
			TxProof: &block.TxProof{},
		},
	}, am)
>>>>>>> d4a3868a

	// when dust collector runs
	err = w.collectDust(context.Background(), false, 0)
	require.NoError(t, err)

	// then 2 swap txs must be broadcast
	require.Len(t, mockClient.GetRecordedTransactions(), 1)
	for _, tx := range mockClient.GetRecordedTransactions() {
		require.NotNil(t, parseSwapTx(t, tx))
	}
}<|MERGE_RESOLUTION|>--- conflicted
+++ resolved
@@ -25,13 +25,9 @@
 	}
 	nonce := calculateDcNonce(bills)
 	billsList := createBillListJsonResponse(bills)
-<<<<<<< HEAD
-	proofList := createBlockProofJsonResponse(t, bills, nonce, 0, dcTimeoutBlockCount)
-	w, mockClient := CreateTestWallet(t, withBackendMock(t, &backendMockReturnConf{balance: 3, customBillList: billsList, proofList: proofList}))
-=======
 	proofList := createBlockProofJsonResponse(t, bills, nonce, 0, dcTimeoutBlockCount, k)
 	proofList = append(proofList, createBlockProofJsonResponse(t, bills, nonce, 0, dcTimeoutBlockCount, k)...)
-	w, mockClient := CreateTestWalletWithManager(t, &backendMockReturnConf{
+	w, mockClient := CreateTestWalletWithManager(t, withBackendMock(t, &backendMockReturnConf{
 		balance:        3,
 		customBillList: billsList,
 		proofList:      proofList,
@@ -40,8 +36,7 @@
 			Value:   100 * 1e8,
 			TxProof: &block.TxProof{},
 		},
-	}, am)
->>>>>>> d4a3868a
+	}), am)
 	mockClient.SetMaxBlockNumber(100)
 
 	// when dust collector runs
@@ -72,14 +67,9 @@
 	dc := addDcBill(t, k, uint256.NewInt(1), util.Uint256ToBytes(uint256.NewInt(1)), 2, dcTimeoutBlockCount)
 	nonce := calculateDcNonce([]*Bill{bill, dc})
 	billsList := createBillListJsonResponse([]*Bill{bill, dc})
-<<<<<<< HEAD
-	proofList := createBlockProofJsonResponse(t, []*Bill{bill, dc}, nonce, 0, dcTimeoutBlockCount)
-
-	w, mockClient := CreateTestWallet(t, withBackendMock(t, &backendMockReturnConf{balance: 3, customBillList: billsList, proofList: proofList}))
-=======
 	proofList := createBlockProofJsonResponse(t, []*Bill{bill, dc}, nonce, 0, dcTimeoutBlockCount, k)
 
-	w, mockClient := CreateTestWalletWithManager(t, &backendMockReturnConf{
+	w, mockClient := CreateTestWalletWithManager(t, withBackendMock(t, &backendMockReturnConf{
 		balance:        3,
 		customBillList: billsList,
 		proofList:      proofList,
@@ -88,8 +78,7 @@
 			Value:   100 * 1e8,
 			TxProof: &block.TxProof{},
 		},
-	}, am)
->>>>>>> d4a3868a
+	}), am)
 	mockClient.SetMaxBlockNumber(100)
 
 	// when dust collector runs
@@ -120,14 +109,10 @@
 	nonce := calculateDcNonce(dcBills)
 	bills := []*Bill{addBill(1), addBill(2)}
 	billsList := createBillListJsonResponse(bills)
-<<<<<<< HEAD
-	proofList := createBlockProofJsonResponse(t, bills, nil, 0, dcTimeoutBlockCount)
 
-	w, mockClient := CreateTestWallet(t, withBackendMock(t, &backendMockReturnConf{balance: 3, customBillList: billsList, proofList: proofList}))
-=======
 	proofList := createBlockProofJsonResponse(t, bills, nil, 0, dcTimeoutBlockCount, nil)
 	proofList = append(proofList, createBlockProofJsonResponse(t, dcBills, nonce, 0, dcTimeoutBlockCount, k)...)
-	w, mockClient := CreateTestWallet(t, &backendMockReturnConf{
+	w, mockClient := CreateTestWallet(t, withBackendMock(t, &backendMockReturnConf{
 		balance:        3,
 		customBillList: billsList,
 		proofList:      proofList,
@@ -135,8 +120,7 @@
 			Id:      k.PrivKeyHash,
 			Value:   100 * 1e8,
 			TxProof: &block.TxProof{},
-		}})
->>>>>>> d4a3868a
+		}}))
 	mockClient.SetMaxBlockNumber(100)
 
 	// when dust collector runs
@@ -161,12 +145,8 @@
 	bills := []*Bill{addDcBill(t, k, uint256.NewInt(1), util.Uint256ToBytes(uint256.NewInt(1)), 1, dcTimeoutBlockCount), addDcBill(t, k, uint256.NewInt(2), util.Uint256ToBytes(uint256.NewInt(1)), 2, dcTimeoutBlockCount)}
 	nonce := calculateDcNonce(bills)
 	billsList := createBillListJsonResponse(bills)
-<<<<<<< HEAD
-	proofList := createBlockProofJsonResponse(t, bills, nonce, 0, dcTimeoutBlockCount)
-	w, mockClient := CreateTestWallet(t, withBackendMock(t, &backendMockReturnConf{balance: 3, customBillList: billsList, proofList: proofList}))
-=======
 	proofList := createBlockProofJsonResponse(t, bills, nonce, 0, dcTimeoutBlockCount, k)
-	w, mockClient := CreateTestWalletWithManager(t, &backendMockReturnConf{
+	w, mockClient := CreateTestWalletWithManager(t, withBackendMock(t, &backendMockReturnConf{
 		balance:        3,
 		customBillList: billsList,
 		proofList:      proofList,
@@ -175,8 +155,7 @@
 			Value:   100 * 1e8,
 			TxProof: &block.TxProof{},
 		},
-	}, am)
->>>>>>> d4a3868a
+	}), am)
 
 	// when dust collector runs
 	err = w.collectDust(context.Background(), false, 0)
