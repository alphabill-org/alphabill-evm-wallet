package money

import (
	"bytes"
	"context"
	"testing"

<<<<<<< HEAD
	"github.com/alphabill-org/alphabill/internal/errors"
	"github.com/alphabill-org/alphabill/internal/txsystem"
	"github.com/alphabill-org/alphabill/internal/txsystem/money"
	"github.com/alphabill-org/alphabill/pkg/wallet"
	"github.com/alphabill-org/alphabill/pkg/wallet/money/backend"

=======
	"github.com/alphabill-org/alphabill/pkg/wallet"
>>>>>>> f98a95db
	"github.com/holiman/uint256"
	"github.com/stretchr/testify/require"

	"github.com/alphabill-org/alphabill/internal/util"
	"github.com/alphabill-org/alphabill/pkg/wallet/account"
)

func TestDcJobWithExistingDcBills(t *testing.T) {
	// wallet contains 2 dc bills with the same nonce that have timed out
	am, err := account.NewManager(t.TempDir(), "", true)
	require.NoError(t, err)
	_ = am.CreateKeys("")
	k, _ := am.GetAccountKey(0)
	bills := []*Bill{
		addDcBill(t, k, uint256.NewInt(1), util.Uint256ToBytes(uint256.NewInt(1)), 1, dcTimeoutBlockCount),
		addDcBill(t, k, uint256.NewInt(2), util.Uint256ToBytes(uint256.NewInt(1)), 2, dcTimeoutBlockCount),
	}
	nonce := calculateDcNonce(bills)
<<<<<<< HEAD
	billsList := createBillListResponse(bills)

	recordedTx := make(map[string]*txsystem.Transaction, 0)
	backendMock := &backendAPIMock{
		getRoundNumber: func() (uint64, error) {
			return dcTimeoutBlockCount, nil
		},
		listBills: func(pubKey []byte, includeDCBills bool) (*backend.ListBillsResponse, error) {
			return billsList, nil
		},
		getProof: func(billId []byte) (*bp.Bills, error) {
			for _, b := range bills {
				if bytes.Equal(util.Uint256ToBytes(b.Id), billId) {
					return createBlockProofResponse(t, b, nonce, 0, dcTimeoutBlockCount, nil), nil
				}
			}
			return nil, nil
		},
		fetchFeeCreditBill: func(ctx context.Context, unitID []byte) (*bp.Bill, error) {
			ac, _ := am.GetAccountKey(0)
			return &bp.Bill{
				Id:      ac.PrivKeyHash,
				Value:   100 * 1e8,
				TxProof: &block.TxProof{},
			}, nil
		},
	}
	subBackendMock := &mockSubmitterBackend{
		getRoundNumber: func(ctx context.Context) (uint64, error) {
			return dcTimeoutBlockCount, nil
		},
		postTransactions: func(ctx context.Context, pubKey wallet.PubKey, txs *txsystem.Transactions) error {
			for _, tx := range txs.Transactions {
				recordedTx[string(tx.UnitId)] = tx
			}
			return nil
		},
		getTxProof: func(ctx context.Context, unitID wallet.UnitID, txHash wallet.TxHash) (*wallet.Proof, error) {
			tx, found := recordedTx[string(unitID)]
			if !found {
				return nil, errors.New("tx not found")
			}
			return &wallet.Proof{BlockNumber: 1, Tx: tx, Proof: nil}, nil
		},
	}

	w, _ := CreateTestWalletWithManager(t, backendMock, am)
	w.txBackend = subBackendMock
=======
	billsList := createBillListJsonResponse(bills)
	proofList := createBlockProofJsonResponse(t, bills, nonce, 0, dcTimeoutBlockCount, k)
	proofList = append(proofList, createBlockProofJsonResponse(t, bills, nonce, 0, dcTimeoutBlockCount, k)...)
	w, mockClient := CreateTestWalletWithManager(t, withBackendMock(t, &backendMockReturnConf{
		balance:        3,
		customBillList: billsList,
		proofList:      proofList,
		feeCreditBill: &wallet.Bill{
			Id:      k.PrivKeyHash,
			Value:   100 * 1e8,
			TxProof: &wallet.Proof{},
		},
	}), am)
	mockClient.SetMaxBlockNumber(100)
>>>>>>> f98a95db

	// when dust collector runs
	err = w.collectDust(context.Background(), false, 0)
	require.NoError(t, err)

	// then swap tx is broadcast
<<<<<<< HEAD
	require.Len(t, recordedTx, 1)
	var tx *txsystem.Transaction
	var txSwap *money.SwapDCAttributes
	for _, recTx := range recordedTx {
		if recTx.TransactionAttributes.TypeUrl == "type.googleapis.com/rpc.SwapDCAttributes" {
			txSwap = parseSwapTx(t, recTx)
			tx = recTx
		}
	}
=======
	require.Len(t, mockClient.GetRecordedTransactions(), 1)
	tx := mockClient.GetRecordedTransactions()[0]
	txAttr := parseSwapTx(t, tx)
>>>>>>> f98a95db

	// and verify each dc tx id = nonce = swap.id
	require.Len(t, txAttr.DcTransfers, 2)
	for i := 0; i < len(txAttr.DcTransfers); i++ {
		dcTx := parseDcTx(t, txAttr.DcTransfers[i].TransactionOrder)
		require.EqualValues(t, nonce, dcTx.Nonce)
		require.EqualValues(t, nonce, tx.UnitID())
	}
}

func TestDcJobWithExistingDcAndNonDcBills(t *testing.T) {
	// wallet contains timed out dc bill and normal bill
	am, err := account.NewManager(t.TempDir(), "", true)
	require.NoError(t, err)
	_ = am.CreateKeys("")
	k, _ := am.GetAccountKey(0)
	bill := addBill(1)
<<<<<<< HEAD
	dc := addDcBill(t, k, uint256.NewInt(2), util.Uint256ToBytes(uint256.NewInt(1)), 2, dcTimeoutBlockCount)
	billList := []*Bill{bill, dc}
	nonce := calculateDcNonce(billList)
	billsList := createBillListResponse(billList)

	recordedTx := make(map[string]*txsystem.Transaction, 0)
	backendMock := &backendAPIMock{
		getRoundNumber: func() (uint64, error) {
			return dcTimeoutBlockCount, nil
		},
		listBills: func(pubKey []byte, includeDCBills bool) (*backend.ListBillsResponse, error) {
			return billsList, nil
		},
		getProof: func(billId []byte) (*bp.Bills, error) {
			for _, b := range billList {
				if bytes.Equal(util.Uint256ToBytes(b.Id), billId) {
					return createBlockProofResponse(t, b, nonce, 0, dcTimeoutBlockCount, nil), nil
				}
			}
			return nil, nil
		},
		fetchFeeCreditBill: func(ctx context.Context, unitID []byte) (*bp.Bill, error) {
			ac, _ := am.GetAccountKey(0)
			return &bp.Bill{
				Id:      ac.PrivKeyHash,
				Value:   100 * 1e8,
				TxProof: &block.TxProof{},
			}, nil
		},
	}
	subBackendMock := &mockSubmitterBackend{
		getRoundNumber: func(ctx context.Context) (uint64, error) {
			return dcTimeoutBlockCount, nil
		},
		postTransactions: func(ctx context.Context, pubKey wallet.PubKey, txs *txsystem.Transactions) error {
			for _, tx := range txs.Transactions {
				recordedTx[string(tx.UnitId)] = tx
			}
			return nil
		},
		getTxProof: func(ctx context.Context, unitID wallet.UnitID, txHash wallet.TxHash) (*wallet.Proof, error) {
			tx, found := recordedTx[string(unitID)]
			if !found {
				return nil, errors.New("tx not found")
			}
			return &wallet.Proof{BlockNumber: 1, Tx: tx, Proof: nil}, nil
		},
	}

	w, _ := CreateTestWalletWithManager(t, backendMock, am)
	w.txBackend = subBackendMock
=======
	dc := addDcBill(t, k, uint256.NewInt(1), util.Uint256ToBytes(uint256.NewInt(1)), 2, dcTimeoutBlockCount)
	nonce := calculateDcNonce([]*Bill{bill, dc})
	billsList := createBillListJsonResponse([]*Bill{bill, dc})
	proofList := createBlockProofJsonResponse(t, []*Bill{bill, dc}, nonce, 0, dcTimeoutBlockCount, k)

	w, mockClient := CreateTestWalletWithManager(t, withBackendMock(t, &backendMockReturnConf{
		balance:        3,
		customBillList: billsList,
		proofList:      proofList,
		feeCreditBill: &wallet.Bill{
			Id:      k.PrivKeyHash,
			Value:   100 * 1e8,
			TxProof: &wallet.Proof{},
		},
	}), am)
	mockClient.SetMaxBlockNumber(100)
>>>>>>> f98a95db

	// when dust collector runs
	err = w.collectDust(context.Background(), false, 0)
	require.NoError(t, err)

	// then swap tx is sent for the timed out dc bill
<<<<<<< HEAD
	require.Len(t, recordedTx, 1)
	var tx *txsystem.Transaction
	var txSwap *money.SwapDCAttributes
	for _, recTx := range recordedTx {
		if recTx.TransactionAttributes.TypeUrl == "type.googleapis.com/rpc.SwapDCAttributes" {
			txSwap = parseSwapTx(t, recTx)
			tx = recTx
		}
	}
=======
	require.Len(t, mockClient.GetRecordedTransactions(), 1)
	tx := mockClient.GetRecordedTransactions()[0]
	txAttr := parseSwapTx(t, tx)
>>>>>>> f98a95db

	// and verify nonce = swap.id = dc tx id
	require.Len(t, txAttr.DcTransfers, 1)
	for i := 0; i < len(txAttr.DcTransfers); i++ {
		dcTx := parseDcTx(t, txAttr.DcTransfers[i].TransactionOrder)
		require.EqualValues(t, nonce, dcTx.Nonce)
		require.EqualValues(t, nonce, tx.UnitID())
	}
}

func TestDcJobWithExistingNonDcBills(t *testing.T) {
	// wallet contains 2 non dc bills
	am, err := account.NewManager(t.TempDir(), "", true)
	require.NoError(t, err)
	_ = am.CreateKeys("")
	bills := []*Bill{addBill(1), addBill(2)}
<<<<<<< HEAD
	nonce := calculateDcNonce(bills)
	billsList := createBillListResponse(bills)

	recordedTx := make(map[string]*txsystem.Transaction, 0)
	recordedNonces := make([][]byte, 0)
	billListCallFlag := false
	backendMock := &backendAPIMock{
		getRoundNumber: func() (uint64, error) {
			return dcTimeoutBlockCount, nil
		},
		listBills: func(pubKey []byte, includeDCBills bool) (*backend.ListBillsResponse, error) {
			if billListCallFlag {
				return createBillListResponse([]*Bill{addBill(uint64(3))}), nil
			}
			billListCallFlag = true
			return billsList, nil
		},
		getProof: func(billId []byte) (*bp.Bills, error) {
			for _, b := range bills {
				if bytes.Equal(util.Uint256ToBytes(b.Id), billId) {
					return createBlockProofResponse(t, b, nonce, 0, dcTimeoutBlockCount, nil), nil
				}
			}
			return nil, nil
		},
		fetchFeeCreditBill: func(ctx context.Context, unitID []byte) (*bp.Bill, error) {
			ac, _ := am.GetAccountKey(0)
			return &bp.Bill{
				Id:      ac.PrivKeyHash,
				Value:   100 * 1e8,
				TxProof: &block.TxProof{},
			}, nil
		},
	}
	subBackendMock := &mockSubmitterBackend{
		getRoundNumber: func(ctx context.Context) (uint64, error) {
			return dcTimeoutBlockCount, nil
		},
		postTransactions: func(ctx context.Context, pubKey wallet.PubKey, txs *txsystem.Transactions) error {
			for _, tx := range txs.Transactions {
				recordedTx[string(tx.UnitId)] = tx
				if tx.TransactionAttributes.TypeUrl == "type.googleapis.com/rpc.TransferDCAttributes" {
					recordedNonces = append(recordedNonces, parseDcTx(t, tx).Nonce)
				}
			}
			return nil
		},
		getTxProof: func(ctx context.Context, unitID wallet.UnitID, txHash wallet.TxHash) (*wallet.Proof, error) {
			tx, found := recordedTx[string(unitID)]
			if !found {
				return nil, errors.New("tx not found")
			}
			return &wallet.Proof{BlockNumber: 1, Tx: tx, Proof: nil}, nil
		},
	}

	w, _ := CreateTestWalletWithManager(t, backendMock, am)
	w.txBackend = subBackendMock
=======
	billsList := createBillListJsonResponse(bills)

	proofList := createBlockProofJsonResponse(t, bills, nil, 0, dcTimeoutBlockCount, nil)
	proofList = append(proofList, createBlockProofJsonResponse(t, dcBills, nonce, 0, dcTimeoutBlockCount, k)...)
	w, mockClient := CreateTestWallet(t, withBackendMock(t, &backendMockReturnConf{
		balance:        3,
		customBillList: billsList,
		proofList:      proofList,
		feeCreditBill: &wallet.Bill{
			Id:      k.PrivKeyHash,
			Value:   100 * 1e8,
			TxProof: &wallet.Proof{},
		}}))
	mockClient.SetMaxBlockNumber(100)
>>>>>>> f98a95db

	// when dust collector runs
	err = w.collectDust(context.Background(), false, 0)
	require.NoError(t, err)

	// then dust txs are broadcast (plus swap)
	require.Len(t, recordedTx, 3)

	// and nonces are equal
	require.Len(t, recordedNonces, 2)
	require.EqualValues(t, recordedNonces[0], recordedNonces[1])
}

func TestDcJobSendsSwapsIfDcBillTimeoutHasBeenReached(t *testing.T) {
	// wallet contains 2 dc bills that both have timed out
	am, err := account.NewManager(t.TempDir(), "", true)
	require.NoError(t, err)
	_ = am.CreateKeys("")
	k, _ := am.GetAccountKey(0)
	bills := []*Bill{addDcBill(t, k, uint256.NewInt(1), util.Uint256ToBytes(uint256.NewInt(1)), 1, dcTimeoutBlockCount), addDcBill(t, k, uint256.NewInt(2), util.Uint256ToBytes(uint256.NewInt(1)), 2, dcTimeoutBlockCount)}
	nonce := calculateDcNonce(bills)
<<<<<<< HEAD
	billsList := createBillListResponse(bills)

	recordedTx := make(map[string]*txsystem.Transaction, 0)
	backendMock := &backendAPIMock{
		getRoundNumber: func() (uint64, error) {
			return dcTimeoutBlockCount, nil
		},
		listBills: func(pubKey []byte, includeDCBills bool) (*backend.ListBillsResponse, error) {
			return billsList, nil
		},
		getProof: func(billId []byte) (*bp.Bills, error) {
			for _, b := range bills {
				if bytes.Equal(util.Uint256ToBytes(b.Id), billId) {
					return createBlockProofResponse(t, b, nonce, 0, dcTimeoutBlockCount, nil), nil
				}
			}
			return nil, nil
		},
		fetchFeeCreditBill: func(ctx context.Context, unitID []byte) (*bp.Bill, error) {
			ac, _ := am.GetAccountKey(0)
			return &bp.Bill{
				Id:      ac.PrivKeyHash,
				Value:   100 * 1e8,
				TxProof: &block.TxProof{},
			}, nil
		},
	}
	subBackendMock := &mockSubmitterBackend{
		getRoundNumber: func(ctx context.Context) (uint64, error) {
			return dcTimeoutBlockCount, nil
		},
		postTransactions: func(ctx context.Context, pubKey wallet.PubKey, txs *txsystem.Transactions) error {
			for _, tx := range txs.Transactions {
				recordedTx[string(tx.UnitId)] = tx
			}
			return nil
		},
		getTxProof: func(ctx context.Context, unitID wallet.UnitID, txHash wallet.TxHash) (*wallet.Proof, error) {
			tx, found := recordedTx[string(unitID)]
			if !found {
				return nil, errors.New("tx not found")
			}
			return &wallet.Proof{BlockNumber: 1, Tx: tx, Proof: nil}, nil
		},
	}

	w, _ := CreateTestWalletWithManager(t, backendMock, am)
	w.txBackend = subBackendMock
=======
	billsList := createBillListJsonResponse(bills)
	proofList := createBlockProofJsonResponse(t, bills, nonce, 0, dcTimeoutBlockCount, k)
	w, mockClient := CreateTestWalletWithManager(t, withBackendMock(t, &backendMockReturnConf{
		balance:        3,
		customBillList: billsList,
		proofList:      proofList,
		feeCreditBill: &wallet.Bill{
			Id:      k.PrivKeyHash,
			Value:   100 * 1e8,
			TxProof: &wallet.Proof{},
		},
	}), am)
>>>>>>> f98a95db

	// when dust collector runs
	err = w.collectDust(context.Background(), false, 0)
	require.NoError(t, err)

<<<<<<< HEAD
	// then 1 swap txs must be broadcast
	require.Len(t, recordedTx, 1)
	for _, tx := range recordedTx {
		require.NotNil(t, parseSwapTx(t, tx))
=======
	// then 2 swap txs must be broadcast
	require.Len(t, mockClient.GetRecordedTransactions(), 1)
	for _, tx := range mockClient.GetRecordedTransactions() {
		attr := parseSwapTx(t, tx)
		require.NotNil(t, attr)
>>>>>>> f98a95db
	}
}<|MERGE_RESOLUTION|>--- conflicted
+++ resolved
@@ -3,23 +3,17 @@
 import (
 	"bytes"
 	"context"
+	"errors"
 	"testing"
 
-<<<<<<< HEAD
-	"github.com/alphabill-org/alphabill/internal/errors"
-	"github.com/alphabill-org/alphabill/internal/txsystem"
 	"github.com/alphabill-org/alphabill/internal/txsystem/money"
+	"github.com/alphabill-org/alphabill/internal/types"
+	"github.com/alphabill-org/alphabill/internal/util"
 	"github.com/alphabill-org/alphabill/pkg/wallet"
+	"github.com/alphabill-org/alphabill/pkg/wallet/account"
 	"github.com/alphabill-org/alphabill/pkg/wallet/money/backend"
-
-=======
-	"github.com/alphabill-org/alphabill/pkg/wallet"
->>>>>>> f98a95db
 	"github.com/holiman/uint256"
 	"github.com/stretchr/testify/require"
-
-	"github.com/alphabill-org/alphabill/internal/util"
-	"github.com/alphabill-org/alphabill/pkg/wallet/account"
 )
 
 func TestDcJobWithExistingDcBills(t *testing.T) {
@@ -33,10 +27,9 @@
 		addDcBill(t, k, uint256.NewInt(2), util.Uint256ToBytes(uint256.NewInt(1)), 2, dcTimeoutBlockCount),
 	}
 	nonce := calculateDcNonce(bills)
-<<<<<<< HEAD
 	billsList := createBillListResponse(bills)
 
-	recordedTx := make(map[string]*txsystem.Transaction, 0)
+	recordedTxs := make(map[string]*types.TransactionOrder, 0)
 	backendMock := &backendAPIMock{
 		getRoundNumber: func() (uint64, error) {
 			return dcTimeoutBlockCount, nil
@@ -44,7 +37,7 @@
 		listBills: func(pubKey []byte, includeDCBills bool) (*backend.ListBillsResponse, error) {
 			return billsList, nil
 		},
-		getProof: func(billId []byte) (*bp.Bills, error) {
+		getProof: func(billId []byte) (*wallet.Bills, error) {
 			for _, b := range bills {
 				if bytes.Equal(util.Uint256ToBytes(b.Id), billId) {
 					return createBlockProofResponse(t, b, nonce, 0, dcTimeoutBlockCount, nil), nil
@@ -52,78 +45,50 @@
 			}
 			return nil, nil
 		},
-		fetchFeeCreditBill: func(ctx context.Context, unitID []byte) (*bp.Bill, error) {
-			ac, _ := am.GetAccountKey(0)
-			return &bp.Bill{
-				Id:      ac.PrivKeyHash,
+		fetchFeeCreditBill: func(ctx context.Context, unitID []byte) (*wallet.Bill, error) {
+			k, _ := am.GetAccountKey(0)
+			return &wallet.Bill{
+				Id:      k.PrivKeyHash,
 				Value:   100 * 1e8,
-				TxProof: &block.TxProof{},
+				TxProof: &wallet.Proof{},
 			}, nil
 		},
-	}
-	subBackendMock := &mockSubmitterBackend{
-		getRoundNumber: func(ctx context.Context) (uint64, error) {
-			return dcTimeoutBlockCount, nil
-		},
-		postTransactions: func(ctx context.Context, pubKey wallet.PubKey, txs *txsystem.Transactions) error {
+		postTransactions: func(ctx context.Context, pubKey wallet.PubKey, txs *wallet.Transactions) error {
 			for _, tx := range txs.Transactions {
-				recordedTx[string(tx.UnitId)] = tx
+				recordedTxs[string(tx.UnitID())] = tx
 			}
 			return nil
 		},
 		getTxProof: func(ctx context.Context, unitID wallet.UnitID, txHash wallet.TxHash) (*wallet.Proof, error) {
-			tx, found := recordedTx[string(unitID)]
+			tx, found := recordedTxs[string(unitID)]
 			if !found {
 				return nil, errors.New("tx not found")
 			}
-			return &wallet.Proof{BlockNumber: 1, Tx: tx, Proof: nil}, nil
+			return &wallet.Proof{TxRecord: &types.TransactionRecord{TransactionOrder: tx, ServerMetadata: &types.ServerMetadata{ActualFee: 1}}}, nil
 		},
 	}
 
 	w, _ := CreateTestWalletWithManager(t, backendMock, am)
-	w.txBackend = subBackendMock
-=======
-	billsList := createBillListJsonResponse(bills)
-	proofList := createBlockProofJsonResponse(t, bills, nonce, 0, dcTimeoutBlockCount, k)
-	proofList = append(proofList, createBlockProofJsonResponse(t, bills, nonce, 0, dcTimeoutBlockCount, k)...)
-	w, mockClient := CreateTestWalletWithManager(t, withBackendMock(t, &backendMockReturnConf{
-		balance:        3,
-		customBillList: billsList,
-		proofList:      proofList,
-		feeCreditBill: &wallet.Bill{
-			Id:      k.PrivKeyHash,
-			Value:   100 * 1e8,
-			TxProof: &wallet.Proof{},
-		},
-	}), am)
-	mockClient.SetMaxBlockNumber(100)
->>>>>>> f98a95db
 
 	// when dust collector runs
 	err = w.collectDust(context.Background(), false, 0)
 	require.NoError(t, err)
 
 	// then swap tx is broadcast
-<<<<<<< HEAD
-	require.Len(t, recordedTx, 1)
-	var tx *txsystem.Transaction
+	require.Len(t, recordedTxs, 1)
+	var tx *types.TransactionOrder
 	var txSwap *money.SwapDCAttributes
-	for _, recTx := range recordedTx {
-		if recTx.TransactionAttributes.TypeUrl == "type.googleapis.com/rpc.SwapDCAttributes" {
+	for _, recTx := range recordedTxs {
+		if recTx.PayloadType() == "swapDC" {
 			txSwap = parseSwapTx(t, recTx)
 			tx = recTx
 		}
 	}
-=======
-	require.Len(t, mockClient.GetRecordedTransactions(), 1)
-	tx := mockClient.GetRecordedTransactions()[0]
-	txAttr := parseSwapTx(t, tx)
->>>>>>> f98a95db
 
 	// and verify each dc tx id = nonce = swap.id
-	require.Len(t, txAttr.DcTransfers, 2)
-	for i := 0; i < len(txAttr.DcTransfers); i++ {
-		dcTx := parseDcTx(t, txAttr.DcTransfers[i].TransactionOrder)
+	require.Len(t, txSwap.DcTransfers, 2)
+	for i := 0; i < len(txSwap.DcTransfers); i++ {
+		dcTx := parseDcTx(t, txSwap.DcTransfers[i].TransactionOrder)
 		require.EqualValues(t, nonce, dcTx.Nonce)
 		require.EqualValues(t, nonce, tx.UnitID())
 	}
@@ -136,13 +101,12 @@
 	_ = am.CreateKeys("")
 	k, _ := am.GetAccountKey(0)
 	bill := addBill(1)
-<<<<<<< HEAD
 	dc := addDcBill(t, k, uint256.NewInt(2), util.Uint256ToBytes(uint256.NewInt(1)), 2, dcTimeoutBlockCount)
 	billList := []*Bill{bill, dc}
 	nonce := calculateDcNonce(billList)
 	billsList := createBillListResponse(billList)
 
-	recordedTx := make(map[string]*txsystem.Transaction, 0)
+	recordedTxs := make(map[string]*types.TransactionOrder, 0)
 	backendMock := &backendAPIMock{
 		getRoundNumber: func() (uint64, error) {
 			return dcTimeoutBlockCount, nil
@@ -150,7 +114,7 @@
 		listBills: func(pubKey []byte, includeDCBills bool) (*backend.ListBillsResponse, error) {
 			return billsList, nil
 		},
-		getProof: func(billId []byte) (*bp.Bills, error) {
+		getProof: func(billId []byte) (*wallet.Bills, error) {
 			for _, b := range billList {
 				if bytes.Equal(util.Uint256ToBytes(b.Id), billId) {
 					return createBlockProofResponse(t, b, nonce, 0, dcTimeoutBlockCount, nil), nil
@@ -158,80 +122,50 @@
 			}
 			return nil, nil
 		},
-		fetchFeeCreditBill: func(ctx context.Context, unitID []byte) (*bp.Bill, error) {
-			ac, _ := am.GetAccountKey(0)
-			return &bp.Bill{
-				Id:      ac.PrivKeyHash,
+		fetchFeeCreditBill: func(ctx context.Context, unitID []byte) (*wallet.Bill, error) {
+			k, _ := am.GetAccountKey(0)
+			return &wallet.Bill{
+				Id:      k.PrivKeyHash,
 				Value:   100 * 1e8,
-				TxProof: &block.TxProof{},
+				TxProof: &wallet.Proof{},
 			}, nil
 		},
-	}
-	subBackendMock := &mockSubmitterBackend{
-		getRoundNumber: func(ctx context.Context) (uint64, error) {
-			return dcTimeoutBlockCount, nil
-		},
-		postTransactions: func(ctx context.Context, pubKey wallet.PubKey, txs *txsystem.Transactions) error {
+		postTransactions: func(ctx context.Context, pubKey wallet.PubKey, txs *wallet.Transactions) error {
 			for _, tx := range txs.Transactions {
-				recordedTx[string(tx.UnitId)] = tx
+				recordedTxs[string(tx.UnitID())] = tx
 			}
 			return nil
 		},
 		getTxProof: func(ctx context.Context, unitID wallet.UnitID, txHash wallet.TxHash) (*wallet.Proof, error) {
-			tx, found := recordedTx[string(unitID)]
+			tx, found := recordedTxs[string(unitID)]
 			if !found {
 				return nil, errors.New("tx not found")
 			}
-			return &wallet.Proof{BlockNumber: 1, Tx: tx, Proof: nil}, nil
+			return &wallet.Proof{TxRecord: &types.TransactionRecord{TransactionOrder: tx, ServerMetadata: &types.ServerMetadata{ActualFee: 1}}}, nil
 		},
 	}
 
 	w, _ := CreateTestWalletWithManager(t, backendMock, am)
-	w.txBackend = subBackendMock
-=======
-	dc := addDcBill(t, k, uint256.NewInt(1), util.Uint256ToBytes(uint256.NewInt(1)), 2, dcTimeoutBlockCount)
-	nonce := calculateDcNonce([]*Bill{bill, dc})
-	billsList := createBillListJsonResponse([]*Bill{bill, dc})
-	proofList := createBlockProofJsonResponse(t, []*Bill{bill, dc}, nonce, 0, dcTimeoutBlockCount, k)
-
-	w, mockClient := CreateTestWalletWithManager(t, withBackendMock(t, &backendMockReturnConf{
-		balance:        3,
-		customBillList: billsList,
-		proofList:      proofList,
-		feeCreditBill: &wallet.Bill{
-			Id:      k.PrivKeyHash,
-			Value:   100 * 1e8,
-			TxProof: &wallet.Proof{},
-		},
-	}), am)
-	mockClient.SetMaxBlockNumber(100)
->>>>>>> f98a95db
 
 	// when dust collector runs
 	err = w.collectDust(context.Background(), false, 0)
 	require.NoError(t, err)
 
 	// then swap tx is sent for the timed out dc bill
-<<<<<<< HEAD
-	require.Len(t, recordedTx, 1)
-	var tx *txsystem.Transaction
+	require.Len(t, recordedTxs, 1)
+	var tx *types.TransactionOrder
 	var txSwap *money.SwapDCAttributes
-	for _, recTx := range recordedTx {
-		if recTx.TransactionAttributes.TypeUrl == "type.googleapis.com/rpc.SwapDCAttributes" {
+	for _, recTx := range recordedTxs {
+		if recTx.PayloadType() == "swapDC" {
 			txSwap = parseSwapTx(t, recTx)
 			tx = recTx
 		}
 	}
-=======
-	require.Len(t, mockClient.GetRecordedTransactions(), 1)
-	tx := mockClient.GetRecordedTransactions()[0]
-	txAttr := parseSwapTx(t, tx)
->>>>>>> f98a95db
 
 	// and verify nonce = swap.id = dc tx id
-	require.Len(t, txAttr.DcTransfers, 1)
-	for i := 0; i < len(txAttr.DcTransfers); i++ {
-		dcTx := parseDcTx(t, txAttr.DcTransfers[i].TransactionOrder)
+	require.Len(t, txSwap.DcTransfers, 1)
+	for i := 0; i < len(txSwap.DcTransfers); i++ {
+		dcTx := parseDcTx(t, txSwap.DcTransfers[i].TransactionOrder)
 		require.EqualValues(t, nonce, dcTx.Nonce)
 		require.EqualValues(t, nonce, tx.UnitID())
 	}
@@ -243,11 +177,10 @@
 	require.NoError(t, err)
 	_ = am.CreateKeys("")
 	bills := []*Bill{addBill(1), addBill(2)}
-<<<<<<< HEAD
 	nonce := calculateDcNonce(bills)
 	billsList := createBillListResponse(bills)
 
-	recordedTx := make(map[string]*txsystem.Transaction, 0)
+	recordedTxs := make(map[string]*types.TransactionOrder, 0)
 	recordedNonces := make([][]byte, 0)
 	billListCallFlag := false
 	backendMock := &backendAPIMock{
@@ -261,7 +194,7 @@
 			billListCallFlag = true
 			return billsList, nil
 		},
-		getProof: func(billId []byte) (*bp.Bills, error) {
+		getProof: func(billId []byte) (*wallet.Bills, error) {
 			for _, b := range bills {
 				if bytes.Equal(util.Uint256ToBytes(b.Id), billId) {
 					return createBlockProofResponse(t, b, nonce, 0, dcTimeoutBlockCount, nil), nil
@@ -269,62 +202,40 @@
 			}
 			return nil, nil
 		},
-		fetchFeeCreditBill: func(ctx context.Context, unitID []byte) (*bp.Bill, error) {
-			ac, _ := am.GetAccountKey(0)
-			return &bp.Bill{
-				Id:      ac.PrivKeyHash,
+		fetchFeeCreditBill: func(ctx context.Context, unitID []byte) (*wallet.Bill, error) {
+			k, _ := am.GetAccountKey(0)
+			return &wallet.Bill{
+				Id:      k.PrivKeyHash,
 				Value:   100 * 1e8,
-				TxProof: &block.TxProof{},
+				TxProof: &wallet.Proof{},
 			}, nil
 		},
-	}
-	subBackendMock := &mockSubmitterBackend{
-		getRoundNumber: func(ctx context.Context) (uint64, error) {
-			return dcTimeoutBlockCount, nil
-		},
-		postTransactions: func(ctx context.Context, pubKey wallet.PubKey, txs *txsystem.Transactions) error {
+		postTransactions: func(ctx context.Context, pubKey wallet.PubKey, txs *wallet.Transactions) error {
 			for _, tx := range txs.Transactions {
-				recordedTx[string(tx.UnitId)] = tx
-				if tx.TransactionAttributes.TypeUrl == "type.googleapis.com/rpc.TransferDCAttributes" {
+				recordedTxs[string(tx.UnitID())] = tx
+				if tx.PayloadType() == "transDC" {
 					recordedNonces = append(recordedNonces, parseDcTx(t, tx).Nonce)
 				}
 			}
 			return nil
 		},
 		getTxProof: func(ctx context.Context, unitID wallet.UnitID, txHash wallet.TxHash) (*wallet.Proof, error) {
-			tx, found := recordedTx[string(unitID)]
+			tx, found := recordedTxs[string(unitID)]
 			if !found {
 				return nil, errors.New("tx not found")
 			}
-			return &wallet.Proof{BlockNumber: 1, Tx: tx, Proof: nil}, nil
+			return &wallet.Proof{TxRecord: &types.TransactionRecord{TransactionOrder: tx, ServerMetadata: &types.ServerMetadata{ActualFee: 1}}}, nil
 		},
 	}
 
 	w, _ := CreateTestWalletWithManager(t, backendMock, am)
-	w.txBackend = subBackendMock
-=======
-	billsList := createBillListJsonResponse(bills)
-
-	proofList := createBlockProofJsonResponse(t, bills, nil, 0, dcTimeoutBlockCount, nil)
-	proofList = append(proofList, createBlockProofJsonResponse(t, dcBills, nonce, 0, dcTimeoutBlockCount, k)...)
-	w, mockClient := CreateTestWallet(t, withBackendMock(t, &backendMockReturnConf{
-		balance:        3,
-		customBillList: billsList,
-		proofList:      proofList,
-		feeCreditBill: &wallet.Bill{
-			Id:      k.PrivKeyHash,
-			Value:   100 * 1e8,
-			TxProof: &wallet.Proof{},
-		}}))
-	mockClient.SetMaxBlockNumber(100)
->>>>>>> f98a95db
 
 	// when dust collector runs
 	err = w.collectDust(context.Background(), false, 0)
 	require.NoError(t, err)
 
 	// then dust txs are broadcast (plus swap)
-	require.Len(t, recordedTx, 3)
+	require.Len(t, recordedTxs, 3)
 
 	// and nonces are equal
 	require.Len(t, recordedNonces, 2)
@@ -339,10 +250,9 @@
 	k, _ := am.GetAccountKey(0)
 	bills := []*Bill{addDcBill(t, k, uint256.NewInt(1), util.Uint256ToBytes(uint256.NewInt(1)), 1, dcTimeoutBlockCount), addDcBill(t, k, uint256.NewInt(2), util.Uint256ToBytes(uint256.NewInt(1)), 2, dcTimeoutBlockCount)}
 	nonce := calculateDcNonce(bills)
-<<<<<<< HEAD
 	billsList := createBillListResponse(bills)
 
-	recordedTx := make(map[string]*txsystem.Transaction, 0)
+	recordedTxs := make(map[string]*types.TransactionOrder, 0)
 	backendMock := &backendAPIMock{
 		getRoundNumber: func() (uint64, error) {
 			return dcTimeoutBlockCount, nil
@@ -350,7 +260,7 @@
 		listBills: func(pubKey []byte, includeDCBills bool) (*backend.ListBillsResponse, error) {
 			return billsList, nil
 		},
-		getProof: func(billId []byte) (*bp.Bills, error) {
+		getProof: func(billId []byte) (*wallet.Bills, error) {
 			for _, b := range bills {
 				if bytes.Equal(util.Uint256ToBytes(b.Id), billId) {
 					return createBlockProofResponse(t, b, nonce, 0, dcTimeoutBlockCount, nil), nil
@@ -358,66 +268,38 @@
 			}
 			return nil, nil
 		},
-		fetchFeeCreditBill: func(ctx context.Context, unitID []byte) (*bp.Bill, error) {
-			ac, _ := am.GetAccountKey(0)
-			return &bp.Bill{
-				Id:      ac.PrivKeyHash,
+		fetchFeeCreditBill: func(ctx context.Context, unitID []byte) (*wallet.Bill, error) {
+			k, _ := am.GetAccountKey(0)
+			return &wallet.Bill{
+				Id:      k.PrivKeyHash,
 				Value:   100 * 1e8,
-				TxProof: &block.TxProof{},
+				TxProof: &wallet.Proof{},
 			}, nil
 		},
-	}
-	subBackendMock := &mockSubmitterBackend{
-		getRoundNumber: func(ctx context.Context) (uint64, error) {
-			return dcTimeoutBlockCount, nil
-		},
-		postTransactions: func(ctx context.Context, pubKey wallet.PubKey, txs *txsystem.Transactions) error {
+		postTransactions: func(ctx context.Context, pubKey wallet.PubKey, txs *wallet.Transactions) error {
 			for _, tx := range txs.Transactions {
-				recordedTx[string(tx.UnitId)] = tx
+				recordedTxs[string(tx.UnitID())] = tx
 			}
 			return nil
 		},
 		getTxProof: func(ctx context.Context, unitID wallet.UnitID, txHash wallet.TxHash) (*wallet.Proof, error) {
-			tx, found := recordedTx[string(unitID)]
+			tx, found := recordedTxs[string(unitID)]
 			if !found {
 				return nil, errors.New("tx not found")
 			}
-			return &wallet.Proof{BlockNumber: 1, Tx: tx, Proof: nil}, nil
+			return &wallet.Proof{TxRecord: &types.TransactionRecord{TransactionOrder: tx, ServerMetadata: &types.ServerMetadata{ActualFee: 1}}}, nil
 		},
 	}
 
 	w, _ := CreateTestWalletWithManager(t, backendMock, am)
-	w.txBackend = subBackendMock
-=======
-	billsList := createBillListJsonResponse(bills)
-	proofList := createBlockProofJsonResponse(t, bills, nonce, 0, dcTimeoutBlockCount, k)
-	w, mockClient := CreateTestWalletWithManager(t, withBackendMock(t, &backendMockReturnConf{
-		balance:        3,
-		customBillList: billsList,
-		proofList:      proofList,
-		feeCreditBill: &wallet.Bill{
-			Id:      k.PrivKeyHash,
-			Value:   100 * 1e8,
-			TxProof: &wallet.Proof{},
-		},
-	}), am)
->>>>>>> f98a95db
 
 	// when dust collector runs
 	err = w.collectDust(context.Background(), false, 0)
 	require.NoError(t, err)
 
-<<<<<<< HEAD
 	// then 1 swap txs must be broadcast
-	require.Len(t, recordedTx, 1)
-	for _, tx := range recordedTx {
+	require.Len(t, recordedTxs, 1)
+	for _, tx := range recordedTxs {
 		require.NotNil(t, parseSwapTx(t, tx))
-=======
-	// then 2 swap txs must be broadcast
-	require.Len(t, mockClient.GetRecordedTransactions(), 1)
-	for _, tx := range mockClient.GetRecordedTransactions() {
-		attr := parseSwapTx(t, tx)
-		require.NotNil(t, attr)
->>>>>>> f98a95db
 	}
 }