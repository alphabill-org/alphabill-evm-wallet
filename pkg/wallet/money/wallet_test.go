--- conflicted
+++ resolved
@@ -328,12 +328,8 @@
 
 func TestWalletDbIsNotCreatedOnWalletCreationError(t *testing.T) {
 	// create wallet with invalid seed
-<<<<<<< HEAD
-	c := WalletConfig{DbPath: t.TempDir()}
-=======
 	dir := t.TempDir()
 	c := WalletConfig{DbPath: dir}
->>>>>>> 99792536
 	invalidSeed := "this pond palace oblige remind glory lens popular iron decide coral"
 	am, err := account.NewManager(dir, "", true)
 	require.NoError(t, err)
