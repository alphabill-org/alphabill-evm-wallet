package money

import (
	"context"
	"testing"

	"github.com/alphabill-org/alphabill/internal/block"
	"github.com/alphabill-org/alphabill/internal/certificates"
	"github.com/alphabill-org/alphabill/internal/crypto"
	"github.com/alphabill-org/alphabill/internal/hash"
	"github.com/alphabill-org/alphabill/internal/script"
	testtransaction "github.com/alphabill-org/alphabill/internal/testutils/transaction"
	moneytesttx "github.com/alphabill-org/alphabill/internal/testutils/transaction/money"
	"github.com/alphabill-org/alphabill/internal/txsystem"
	testfc "github.com/alphabill-org/alphabill/internal/txsystem/fc/testutils"
	"github.com/alphabill-org/alphabill/internal/util"
	"github.com/ethereum/go-ethereum/common/hexutil"
	"github.com/holiman/uint256"
	"github.com/stretchr/testify/require"
)

var moneySystemID = []byte{0, 0, 0, 0}

func TestGenericBlockProcessor_EachTxTypeCanBeProcessed(t *testing.T) {
	pubKeyBytes, _ := hexutil.Decode("0x03c30573dc0c7fd43fcb801289a6a96cb78c27f4ba398b89da91ece23e9a99aca3")
	pubKeyHash := hash.Sum256(pubKeyBytes)
	fcbID := newUnitID(101)
	fcb := &Bill{
		Id:            fcbID,
		Value:         100,
		FCBlockNumber: 1,
	}
	signer, _ := crypto.NewInMemorySecp256K1Signer()
	tx1 := &txsystem.Transaction{
		UnitId:                newUnitID(1),
		SystemId:              []byte{0, 0, 0, 0},
		TransactionAttributes: moneytesttx.CreateBillTransferTx(pubKeyHash),
		ClientMetadata:        &txsystem.ClientMetadata{FeeCreditRecordId: fcbID},
		ServerMetadata:        &txsystem.ServerMetadata{Fee: 1},
	}
	tx2 := &txsystem.Transaction{
		UnitId:                newUnitID(2),
		SystemId:              moneySystemID,
		TransactionAttributes: moneytesttx.CreateDustTransferTx(pubKeyHash),
		ClientMetadata:        &txsystem.ClientMetadata{FeeCreditRecordId: fcbID},
		ServerMetadata:        &txsystem.ServerMetadata{Fee: 1},
	}
	tx3 := &txsystem.Transaction{
		UnitId:                newUnitID(3),
		SystemId:              moneySystemID,
		TransactionAttributes: moneytesttx.CreateBillSplitTx(pubKeyHash, 1, 1),
		ClientMetadata:        &txsystem.ClientMetadata{FeeCreditRecordId: fcbID},
		ServerMetadata:        &txsystem.ServerMetadata{Fee: 1},
	}
	tx4 := &txsystem.Transaction{
		UnitId:                newUnitID(4),
		SystemId:              moneySystemID,
		TransactionAttributes: moneytesttx.CreateRandomSwapTransferTx(pubKeyHash),
		ClientMetadata:        &txsystem.ClientMetadata{FeeCreditRecordId: fcbID},
		ServerMetadata:        &txsystem.ServerMetadata{Fee: 1},
	}

	b := &block.Block{
		Transactions:       []*txsystem.Transaction{tx1, tx2, tx3, tx4},
		UnicityCertificate: &certificates.UnicityCertificate{InputRecord: &certificates.InputRecord{RoundNumber: 1}},
	}

	store, err := createTestBillStore(t)
	require.NoError(t, err)
<<<<<<< HEAD
	err = store.Do().SetFeeCreditBill(fcb)
	require.NoError(t, err)
	bp := NewBlockProcessor(store, backend.NewTxConverter(moneySystemID))
=======
	bp := NewBlockProcessor(store, NewTxConverter(moneySystemID))
>>>>>>> 2f5094ae

	// process transactions
	err = bp.ProcessBlock(context.Background(), b)
	require.NoError(t, err)

	// verify bills exist
	ownerCondition := script.PredicatePayToPublicKeyHashDefault(pubKeyHash)
	bills, err := store.Do().GetBills(ownerCondition)
	require.NoError(t, err)
	require.Len(t, bills, 4)
	for _, bill := range bills {
		verifyProof(t, bill)
	}

	// verify tx2 is dcBill
	bill, err := store.Do().GetBill(tx2.UnitId)
	require.NoError(t, err)
	require.True(t, bill.IsDCBill)

	// verify fcb is reduced by 4x txFee
	fcb, err = store.Do().GetFeeCreditBill(fcbID)
	require.NoError(t, err)
	require.EqualValues(t, 96, fcb.Value)

	// process transferFC + addFC
	transferFCAttr := testfc.NewTransferFCAttr(
		testfc.WithTargetRecordID(fcbID),
		testfc.WithAmount(99), // tx1 unit value minus fee
	)
	transferFC := testfc.NewTransferFC(t, transferFCAttr,
		testtransaction.WithSystemID(moneySystemID),
		testtransaction.WithUnitId(tx1.UnitId),
		testtransaction.WithServerMetadata(&txsystem.ServerMetadata{Fee: 1}),
	)

	addFCAttr := testfc.NewAddFCAttr(t, signer,
		testfc.WithTransferFCTx(transferFC.Transaction),
	)
	addFC := testfc.NewAddFC(t, signer, addFCAttr,
		testtransaction.WithSystemID(moneySystemID),
		testtransaction.WithUnitId(fcbID),
		testtransaction.WithServerMetadata(&txsystem.ServerMetadata{Fee: 1}),
	)

	b = &block.Block{
		Transactions:       []*txsystem.Transaction{transferFC.Transaction, addFC.Transaction},
		UnicityCertificate: &certificates.UnicityCertificate{InputRecord: &certificates.InputRecord{RoundNumber: 2}},
	}
	err = bp.ProcessBlock(b)
	require.NoError(t, err)

	// verify fee credit bill value (96) is incremented by transferFC value (99) minus txfee (1)
	fcb, err = store.Do().GetFeeCreditBill(fcbID)
	require.NoError(t, err)
	require.EqualValues(t, 194, fcb.Value)

	// verify tx1 unitID value is 0 (TODO delete unit?)
	unit1, err := store.Do().GetBill(tx1.UnitId)
	require.NoError(t, err)
	require.EqualValues(t, 0, unit1.Value)

	// process closeFC + reclaimFC (reclaim all credits)
	closeFCAttr := testfc.NewCloseFCAttr(
		testfc.WithCloseFCAmount(194),
		testfc.WithCloseFCTargetUnitID(tx1.UnitId),
	)
	closeFC := testfc.NewCloseFC(t, closeFCAttr,
		testtransaction.WithSystemID(moneySystemID),
		testtransaction.WithUnitId(fcbID),
		testtransaction.WithServerMetadata(&txsystem.ServerMetadata{Fee: 1}),
	)

	reclaimFCAttr := testfc.NewReclaimFCAttr(t, signer,
		testfc.WithReclaimFCClosureTx(closeFC.Transaction),
	)
	reclaimFC := testfc.NewReclaimFC(t, signer, reclaimFCAttr,
		testtransaction.WithSystemID(moneySystemID),
		testtransaction.WithUnitId(tx1.UnitId),
		testtransaction.WithServerMetadata(&txsystem.ServerMetadata{Fee: 1}),
	)

	b = &block.Block{
		Transactions:       []*txsystem.Transaction{closeFC.Transaction, reclaimFC.Transaction},
		UnicityCertificate: &certificates.UnicityCertificate{InputRecord: &certificates.InputRecord{RoundNumber: 3}},
	}
	err = bp.ProcessBlock(b)
	require.NoError(t, err)

	// verify FCB is reduced to zero
	fcb, err = store.Do().GetFeeCreditBill(fcbID)
	require.NoError(t, err)
	require.EqualValues(t, 0, fcb.Value)

	// verify reclaimed fee credits (194) were added to specified unit (tx1 value=0) minus 2x txfee (2)
	unit, err := store.Do().GetBill(tx1.UnitId)
	require.NoError(t, err)
	require.EqualValues(t, 192, unit.Value)
}

func verifyProof(t *testing.T, b *Bill) {
	require.NotNil(t, b)
	blockProof := b.TxProof
	require.NotNil(t, blockProof)
	require.EqualValues(t, 1, blockProof.BlockNumber)
	require.NotNil(t, blockProof.Tx)

	p := blockProof.Proof
	require.NotNil(t, p)
	require.NotNil(t, p.BlockHeaderHash)
	require.NotNil(t, p.TransactionsHash)
	require.NotNil(t, p.HashValue)
	require.NotNil(t, p.BlockTreeHashChain)
	require.Nil(t, p.SecTreeHashChain)
	require.NotNil(t, p.UnicityCertificate)
}

func newUnitID(unitID uint64) []byte {
	return util.Uint256ToBytes(uint256.NewInt(unitID))
}<|MERGE_RESOLUTION|>--- conflicted
+++ resolved
@@ -67,13 +67,9 @@
 
 	store, err := createTestBillStore(t)
 	require.NoError(t, err)
-<<<<<<< HEAD
 	err = store.Do().SetFeeCreditBill(fcb)
 	require.NoError(t, err)
-	bp := NewBlockProcessor(store, backend.NewTxConverter(moneySystemID))
-=======
 	bp := NewBlockProcessor(store, NewTxConverter(moneySystemID))
->>>>>>> 2f5094ae
 
 	// process transactions
 	err = bp.ProcessBlock(context.Background(), b)
@@ -122,7 +118,7 @@
 		Transactions:       []*txsystem.Transaction{transferFC.Transaction, addFC.Transaction},
 		UnicityCertificate: &certificates.UnicityCertificate{InputRecord: &certificates.InputRecord{RoundNumber: 2}},
 	}
-	err = bp.ProcessBlock(b)
+	err = bp.ProcessBlock(context.Background(), b)
 	require.NoError(t, err)
 
 	// verify fee credit bill value (96) is incremented by transferFC value (99) minus txfee (1)
@@ -159,7 +155,7 @@
 		Transactions:       []*txsystem.Transaction{closeFC.Transaction, reclaimFC.Transaction},
 		UnicityCertificate: &certificates.UnicityCertificate{InputRecord: &certificates.InputRecord{RoundNumber: 3}},
 	}
-	err = bp.ProcessBlock(b)
+	err = bp.ProcessBlock(context.Background(), b)
 	require.NoError(t, err)
 
 	// verify FCB is reduced to zero
