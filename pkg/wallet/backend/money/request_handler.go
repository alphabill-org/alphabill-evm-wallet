package money

import (
	"encoding/json"
	"errors"
	"io"
	"net/http"
	"sort"
	"strconv"

	"github.com/alphabill-org/alphabill/internal/block"
	_ "github.com/alphabill-org/alphabill/pkg/wallet/backend/money/docs"
	"github.com/alphabill-org/alphabill/pkg/wallet/log"
	"github.com/ethereum/go-ethereum/common/hexutil"
	"github.com/gorilla/handlers"
	"github.com/gorilla/mux"
	httpSwagger "github.com/swaggo/http-swagger"
	"google.golang.org/protobuf/encoding/protojson"
	"google.golang.org/protobuf/proto"
)

const (
	contentType = "Content-Type"
)

type (
	RequestHandler struct {
		Service            WalletBackendService
		ListBillsPageLimit int
	}

	ListBillsResponse struct {
		Total int           `json:"total" example:"1"`
		Bills []*ListBillVM `json:"bills"`
	}

	ListBillVM struct {
		Id       []byte `json:"id" swaggertype:"string" format:"base64" example:"AAAAAAgwv3UA1HfGO4qc1T3I3EOvqxfcrhMjJpr9Tn4="`
		Value    uint64 `json:"value" example:"1000"`
		TxHash   []byte `json:"txHash" swaggertype:"string" format:"base64" example:"Q4ShCITC0ODXPR+j1Zl/teYcoU3/mAPy0x8uSsvQFM8="`
		IsDCBill bool   `json:"isDCBill" example:"false"`
	}

	BalanceResponse struct {
		Balance uint64 `json:"balance"`
	}

	AddKeyRequest struct {
		Pubkey string `json:"pubkey"`
	}

	BlockHeightResponse struct {
		BlockHeight uint64 `json:"blockHeight"`
	}

	EmptyResponse struct{}

	ErrorResponse struct {
		Message string `json:"message"`
	}
)

var (
	errMissingPubKeyQueryParam = errors.New("missing required pubkey query parameter")
	errInvalidPubKeyLength     = errors.New("pubkey hex string must be 68 characters long (with 0x prefix)")
	errMissingBillIDQueryParam = errors.New("missing required bill_id query parameter")
	errInvalidBillIDLength     = errors.New("bill_id hex string must be 66 characters long (with 0x prefix)")
)

func (s *RequestHandler) Router() *mux.Router {
	// TODO add request/response headers middleware
	router := mux.NewRouter().StrictSlash(true)

	router.PathPrefix("/swagger/").Handler(httpSwagger.Handler(
		httpSwagger.URL("/swagger/doc.json"), //The url pointing to API definition
		httpSwagger.DeepLinking(true),
		httpSwagger.DocExpansion("list"),
		httpSwagger.DomID("swagger-ui"),
	)).Methods(http.MethodGet)

	apiRouter := router.PathPrefix("/api").Subrouter()
	// add cors middleware
	// content-type needs to be explicitly defined without this content-type header is not allowed and cors filter is not applied
	// OPTIONS method needs to be explicitly defined for each handler func
	apiRouter.Use(handlers.CORS(handlers.AllowedHeaders([]string{contentType})))

	// version v1 router
	apiV1 := apiRouter.PathPrefix("/v1").Subrouter()
	apiV1.HandleFunc("/list-bills", s.listBillsFunc).Methods("GET", "OPTIONS")
	apiV1.HandleFunc("/balance", s.balanceFunc).Methods("GET", "OPTIONS")
	apiV1.HandleFunc("/proof", s.getProofFunc).Methods("GET", "OPTIONS")
	apiV1.HandleFunc("/block-height", s.blockHeightFunc).Methods("GET", "OPTIONS")

	return router
}

// @Summary List bills
// @Id 1
// @version 1.0
// @produce application/json
// @Param pubkey query string true "Public key prefixed with 0x" example(0x000000000000000000000000000000000000000000000000000000000000000123)
// @Param limit query int false "limits how many bills are returned in response" default(0)
// @Param offset query int false "response will include bills starting after offset" default(0)
// @Success 200 {object} ListBillsResponse
// @Router /list-bills [get]
func (s *RequestHandler) listBillsFunc(w http.ResponseWriter, r *http.Request) {
	pk, err := parsePubKeyQueryParam(r)
	if err != nil {
		log.Debug("error parsing GET /list-bills request: ", err)
		s.handlePubKeyNotFoundError(w, err)
		return
	}
	bills, err := s.Service.GetBills(pk)
	if err != nil {
		log.Error("error on GET /list-bills: ", err)
		w.WriteHeader(http.StatusInternalServerError)
		return
	}
	limit, offset := s.parsePagingParams(r)
	// if offset and limit go out of bounds just return what we have
	if offset > len(bills) {
		offset = len(bills)
	}
	if offset+limit > len(bills) {
		limit = len(bills) - offset
	}
	res := newListBillsResponse(bills, limit, offset)
	writeAsJson(w, res)
}

// @Summary Get balance
// @Id 2
// @version 1.0
// @produce application/json
// @Param pubkey query string true "Public key prefixed with 0x"
// @Success 200 {object} BalanceResponse
// @Router /balance [get]
func (s *RequestHandler) balanceFunc(w http.ResponseWriter, r *http.Request) {
	pk, err := parsePubKeyQueryParam(r)
	if err != nil {
		log.Debug("error parsing GET /balance request: ", err)
		s.handlePubKeyNotFoundError(w, err)
		return
	}
	includeDCBills, err := parseIncludeDCCBillsQueryParam(r)
	if err != nil {
<<<<<<< HEAD
		wlog.Debug("error parsing GET /balance request: ", err)
=======
		log.Debug("error parsing GET /balance request: ", err)
>>>>>>> 19e8c0b5
		w.WriteHeader(http.StatusInternalServerError)
		return
	}
	bills, err := s.Service.GetBills(pk)
	if err != nil {
		log.Error("error on GET /balance: ", err)
		w.WriteHeader(http.StatusInternalServerError)
		return
	}
	var sum uint64
	for _, b := range bills {
		if !b.IsDCBill || includeDCBills {
			sum += b.Value
		}
	}
	res := &BalanceResponse{Balance: sum}
	writeAsJson(w, res)
}

// @Summary Get proof
// @Id 3
// @version 1.0
// @produce application/json
// @Param bill_id query string true "ID of the bill (hex)"
// @Success 200 {object} block.Bills
// @Router /proof [get]
func (s *RequestHandler) getProofFunc(w http.ResponseWriter, r *http.Request) {
	billID, err := parseBillID(r)
	if err != nil {
		log.Debug("error parsing GET /proof request: ", err)
		w.WriteHeader(http.StatusBadRequest)
		if errors.Is(err, errMissingBillIDQueryParam) || errors.Is(err, errInvalidBillIDLength) {
			writeAsJson(w, ErrorResponse{Message: err.Error()})
		} else {
			writeAsJson(w, ErrorResponse{Message: "invalid bill id format"})
		}
		return
	}
	bill, err := s.Service.GetBill(billID)
	if err != nil {
		log.Error("error on GET /proof: ", err)
		w.WriteHeader(http.StatusInternalServerError)
		return
	}
	if bill == nil {
		log.Debug("error on GET /proof: ", err)
		w.WriteHeader(http.StatusBadRequest)
		writeAsJson(w, ErrorResponse{Message: "bill does not exist"})
		return
	}
	writeAsProtoJson(w, bill.toProtoBills())
}

func (s *RequestHandler) parsePubkeyURLParam(r *http.Request) ([]byte, error) {
	vars := mux.Vars(r)
	pubkeyParam := vars["pubkey"]
	return parsePubKey(pubkeyParam)
}

func (s *RequestHandler) handlePubKeyNotFoundError(w http.ResponseWriter, err error) {
	w.WriteHeader(http.StatusBadRequest)
	if errors.Is(err, errMissingPubKeyQueryParam) || errors.Is(err, errInvalidPubKeyLength) {
		writeAsJson(w, ErrorResponse{Message: err.Error()})
	} else {
		writeAsJson(w, ErrorResponse{Message: "invalid pubkey format"})
	}
}

func (s *RequestHandler) readBillsProto(r *http.Request) (*block.Bills, error) {
	b, err := io.ReadAll(r.Body)
	if err != nil {
		return nil, err
	}
	req := &block.Bills{}
	err = protojson.Unmarshal(b, req)
	if err != nil {
		return nil, err
	}
	return req, nil
}

// @Summary Money partition's latest block number
// @Id 4
// @version 1.0
// @produce application/json
// @Success 200 {object} BlockHeightResponse
// @Router /block-height [get]
func (s *RequestHandler) blockHeightFunc(w http.ResponseWriter, _ *http.Request) {
	maxBlockNumber, err := s.Service.GetMaxBlockNumber()
	if err != nil {
		log.Error("GET /block-height error fetching max block number", err)
		w.WriteHeader(http.StatusInternalServerError)
	} else {
		writeAsJson(w, &BlockHeightResponse{BlockHeight: maxBlockNumber})
	}
}

func (s *RequestHandler) parsePagingParams(r *http.Request) (int, int) {
	limit := parseInt(r.URL.Query().Get("limit"), s.ListBillsPageLimit)
	if limit < 0 {
		limit = 0
	}
	if limit > s.ListBillsPageLimit {
		limit = s.ListBillsPageLimit
	}
	offset := parseInt(r.URL.Query().Get("offset"), 0)
	if offset < 0 {
		offset = 0
	}
	return limit, offset
}

func writeAsJson(w http.ResponseWriter, res interface{}) {
	w.Header().Set("Content-Type", "application/json")
	err := json.NewEncoder(w).Encode(res)
	if err != nil {
		log.Error("error encoding response to json ", err)
		w.WriteHeader(http.StatusInternalServerError)
	}
}

func writeAsProtoJson(w http.ResponseWriter, res proto.Message) {
	w.Header().Set("Content-Type", "application/json")
	bytes, err := protojson.MarshalOptions{EmitUnpopulated: true}.Marshal(res)
	if err != nil {
		log.Error("error encoding response to proto json: ", err)
		w.WriteHeader(http.StatusInternalServerError)
		return
	}
	_, err = w.Write(bytes)
	if err != nil {
		log.Error("error writing proto json to response: ", err)
	}
}

func parsePubKeyQueryParam(r *http.Request) ([]byte, error) {
	return parsePubKey(r.URL.Query().Get("pubkey"))
}

func parsePubKey(pubkey string) ([]byte, error) {
	if pubkey == "" {
		return nil, errMissingPubKeyQueryParam
	}
	return decodePubKeyHex(pubkey)
}

func decodePubKeyHex(pubKey string) ([]byte, error) {
	if len(pubKey) != 68 {
		return nil, errInvalidPubKeyLength
	}
	bytes, err := hexutil.Decode(pubKey)
	if err != nil {
		return nil, err
	}
	return bytes, nil
}

func parseIncludeDCCBillsQueryParam(r *http.Request) (bool, error) {
	if r.URL.Query().Has("includedcbills") {
		return strconv.ParseBool(r.URL.Query().Get("includedcbills"))
	}
	return false, nil
}

func parseBillID(r *http.Request) ([]byte, error) {
	billIdHex := r.URL.Query().Get("bill_id")
	if billIdHex == "" {
		return nil, errMissingBillIDQueryParam
	}
	return decodeBillIdHex(billIdHex)
}

func decodeBillIdHex(billID string) ([]byte, error) {
	if len(billID) != 66 {
		return nil, errInvalidBillIDLength
	}
	billIdBytes, err := hexutil.Decode(billID)
	if err != nil {
		return nil, err
	}
	return billIdBytes, nil
}

func parseInt(str string, def int) int {
	num, err := strconv.Atoi(str)
	if err != nil {
		return def
	}
	return num
}

func newListBillsResponse(bills []*Bill, limit, offset int) *ListBillsResponse {
	sort.Slice(bills, func(i, j int) bool {
		return bills[i].OrderNumber < bills[j].OrderNumber
	})
	billVMs := toBillVMList(bills)
	return &ListBillsResponse{Bills: billVMs[offset : offset+limit], Total: len(bills)}
}

func toBillVMList(bills []*Bill) []*ListBillVM {
	billVMs := make([]*ListBillVM, len(bills))
	for i, b := range bills {
		billVMs[i] = &ListBillVM{
			Id:       b.Id,
			Value:    b.Value,
			TxHash:   b.TxHash,
			IsDCBill: b.IsDCBill,
		}
	}
	return billVMs
}<|MERGE_RESOLUTION|>--- conflicted
+++ resolved
@@ -144,11 +144,7 @@
 	}
 	includeDCBills, err := parseIncludeDCCBillsQueryParam(r)
 	if err != nil {
-<<<<<<< HEAD
-		wlog.Debug("error parsing GET /balance request: ", err)
-=======
 		log.Debug("error parsing GET /balance request: ", err)
->>>>>>> 19e8c0b5
 		w.WriteHeader(http.StatusInternalServerError)
 		return
 	}
