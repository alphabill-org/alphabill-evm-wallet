--- conflicted
+++ resolved
@@ -114,7 +114,6 @@
           $ref: '#/definitions/block.MerklePathItem'
         type: array
     type: object
-<<<<<<< HEAD
   block.TxProof:
     properties:
       block_number:
@@ -151,8 +150,6 @@
           $ref: '#/definitions/bp.Bill'
         type: array
     type: object
-=======
->>>>>>> 2f5094ae
   certificates.InputRecord:
     properties:
       block_hash:
@@ -173,12 +170,9 @@
       round_number:
         description: transaction system's round number
         type: integer
-<<<<<<< HEAD
       sum_of_earned_fees:
         description: sum of the actual fees over all transaction records in the block
         type: integer
-=======
->>>>>>> 2f5094ae
       summary_value:
         description: summary value to certified
         items:
@@ -308,7 +302,6 @@
         example: 1
         type: integer
     type: object
-<<<<<<< HEAD
   txsystem.ClientMetadata:
     properties:
       fee_credit_record_id:
@@ -330,7 +323,7 @@
       fee:
         description: actual transaction fee charged
         type: integer
-=======
+    type: object
   money.TxProof:
     properties:
       blockNumber:
@@ -339,7 +332,6 @@
         $ref: '#/definitions/block.BlockProof'
       tx:
         $ref: '#/definitions/txsystem.Transaction'
->>>>>>> 2f5094ae
     type: object
   txsystem.Transaction:
     properties:
@@ -479,10 +471,7 @@
         "200":
           description: OK
           schema:
-<<<<<<< HEAD
             $ref: '#/definitions/bp.Bills'
-=======
-            $ref: '#/definitions/github_com_alphabill-org_alphabill_pkg_wallet_backend_money.Bills'
         "400":
           description: Bad Request
           schema:
@@ -493,6 +482,5 @@
             $ref: '#/definitions/money.ErrorResponse'
         "500":
           description: Internal Server Error
->>>>>>> 2f5094ae
       summary: Get proof
 swagger: "2.0"